//! Definition of each opcode of the EVM.
use crate::{
    circuit_input_builder::{CircuitInputStateRef, ExecStep},
    evm::OpcodeId,
    operation::{
        AccountField, AccountOp, CallContextField, CallContextOp, TxAccessListAccountOp,
        TxReceiptField, TxReceiptOp, TxRefundOp, RW,
    },
    Error,
};
use core::fmt::Debug;
use eth_types::{
    evm_types::{GasCost, MAX_REFUND_QUOTIENT_OF_GAS_USED},
    GethExecStep, ToAddress, ToWord, Word,
};
use keccak256::EMPTY_HASH;
use log::warn;
use std::collections::HashMap;
use std::ops::Deref;

mod call;
mod calldatacopy;
mod calldataload;
mod calldatasize;
mod caller;
mod callvalue;
mod chainid;
mod codecopy;
mod codesize;
mod create;
mod dup;
mod extcodecopy;
mod extcodehash;
mod gasprice;
mod logs;
mod mload;
mod mstore;
mod number;
mod origin;
mod r#return;
<<<<<<< HEAD
mod returndatacopy;
=======
>>>>>>> ec631209
mod selfbalance;
mod sha3;
mod sload;
mod sstore;
mod stackonlyop;
mod stop;
mod swap;

#[cfg(test)]
mod memory_expansion_test;

use call::Call;
use calldatacopy::Calldatacopy;
use calldataload::Calldataload;
use calldatasize::Calldatasize;
use caller::Caller;
use callvalue::Callvalue;
use codecopy::Codecopy;
use codesize::Codesize;
use create::DummyCreate;
use dup::Dup;
use eth_types::evm_types::Memory;
use extcodecopy::Extcodecopy;
use extcodehash::Extcodehash;
use gasprice::GasPrice;
use logs::Log;
use mload::Mload;
use mstore::Mstore;
use origin::Origin;
use r#return::Return;
<<<<<<< HEAD
use returndatacopy::Returndatacopy;
=======
>>>>>>> ec631209
use selfbalance::Selfbalance;
use sha3::Sha3;
use sload::Sload;
use sstore::Sstore;
use stackonlyop::StackOnlyOpcode;
use stop::Stop;
use swap::Swap;

/// Generic opcode trait which defines the logic of the
/// [`Operation`](crate::operation::Operation) that should be generated for one
/// or multiple [`ExecStep`](crate::circuit_input_builder::ExecStep) depending
/// of the [`OpcodeId`] it contains.
pub trait Opcode: Debug {
    /// Generate the associated [`MemoryOp`](crate::operation::MemoryOp)s,
    /// [`StackOp`](crate::operation::StackOp)s, and
    /// [`StorageOp`](crate::operation::StorageOp)s associated to the Opcode
    /// is implemented for.
    fn gen_associated_ops(
        &self,
        state: &mut CircuitInputStateRef,
        geth_steps: &[GethExecStep],
    ) -> Result<Vec<ExecStep>, Error>;

    fn reconstruct_memory(
        &self,
        _state: &mut CircuitInputStateRef,
        geth_steps: &[GethExecStep],
    ) -> Result<Memory, Error> {
        Ok(geth_steps[0].memory.borrow().clone())
    }
}

#[derive(Debug, Copy, Clone)]
struct Dummy;

impl Opcode for Dummy {
    fn gen_associated_ops(
        &self,
        state: &mut CircuitInputStateRef,
        geth_steps: &[GethExecStep],
    ) -> Result<Vec<ExecStep>, Error> {
        Ok(vec![state.new_step(&geth_steps[0])?])
    }
}

fn down_cast_to_opcode(opcode_id: &OpcodeId) -> &dyn Opcode {
    if opcode_id.is_push() {
        return &StackOnlyOpcode::<0, 1>;
    }

    match opcode_id {
<<<<<<< HEAD
        OpcodeId::STOP => &Stop,
        OpcodeId::ADD => &StackOnlyOpcode::<2, 1>,
        OpcodeId::MUL => &StackOnlyOpcode::<2, 1>,
        OpcodeId::SUB => &StackOnlyOpcode::<2, 1>,
        OpcodeId::DIV => &StackOnlyOpcode::<2, 1>,
        OpcodeId::SDIV => &StackOnlyOpcode::<2, 1>,
        OpcodeId::MOD => &StackOnlyOpcode::<2, 1>,
        OpcodeId::SMOD => &StackOnlyOpcode::<2, 1>,
        OpcodeId::ADDMOD => &StackOnlyOpcode::<3, 1>,
        OpcodeId::MULMOD => &StackOnlyOpcode::<3, 1>,
        OpcodeId::EXP => &StackOnlyOpcode::<2, 1>,
        OpcodeId::SIGNEXTEND => &StackOnlyOpcode::<2, 1>,
        OpcodeId::LT => &StackOnlyOpcode::<2, 1>,
        OpcodeId::GT => &StackOnlyOpcode::<2, 1>,
        OpcodeId::SLT => &StackOnlyOpcode::<2, 1>,
        OpcodeId::SGT => &StackOnlyOpcode::<2, 1>,
        OpcodeId::EQ => &StackOnlyOpcode::<2, 1>,
        OpcodeId::ISZERO => &StackOnlyOpcode::<1, 1>,
        OpcodeId::AND => &StackOnlyOpcode::<2, 1>,
        OpcodeId::OR => &StackOnlyOpcode::<2, 1>,
        OpcodeId::XOR => &StackOnlyOpcode::<2, 1>,
        OpcodeId::NOT => &StackOnlyOpcode::<1, 1>,
        OpcodeId::BYTE => &StackOnlyOpcode::<2, 1>,
        OpcodeId::SHL => &StackOnlyOpcode::<2, 1>,
        OpcodeId::SHR => &StackOnlyOpcode::<2, 1>,
        OpcodeId::SAR => &StackOnlyOpcode::<2, 1>,
        OpcodeId::SHA3 => &Sha3,
        // OpcodeId::ADDRESS => &{},
        // OpcodeId::BALANCE => &{},
        OpcodeId::ORIGIN => &Origin,
        OpcodeId::CALLER => &Caller,
        OpcodeId::CALLVALUE => &Callvalue,
        OpcodeId::CALLDATASIZE => &Calldatasize,
        OpcodeId::CALLDATALOAD => &Calldataload,
        OpcodeId::CALLDATACOPY => &Calldatacopy,
        OpcodeId::GASPRICE => &GasPrice,
        OpcodeId::CODECOPY => &Codecopy,
        OpcodeId::CODESIZE => &Codesize,
        // OpcodeId::EXTCODESIZE => &{},
        OpcodeId::EXTCODECOPY => &Extcodecopy,
        // OpcodeId::RETURNDATASIZE => &{},
        OpcodeId::RETURNDATACOPY => &Returndatacopy,
        OpcodeId::EXTCODEHASH => &Extcodehash,
        // OpcodeId::BLOCKHASH => &{},
        OpcodeId::COINBASE => &StackOnlyOpcode::<0, 1>,
        OpcodeId::TIMESTAMP => &StackOnlyOpcode::<0, 1>,
        OpcodeId::NUMBER => &StackOnlyOpcode::<0, 1>,
        OpcodeId::DIFFICULTY => &StackOnlyOpcode::<0, 1>,
        OpcodeId::GASLIMIT => &StackOnlyOpcode::<0, 1>,
        OpcodeId::CHAINID => &StackOnlyOpcode::<0, 1>,
        OpcodeId::SELFBALANCE => &Selfbalance,
        OpcodeId::BASEFEE => &StackOnlyOpcode::<0, 1>,
        OpcodeId::POP => &StackOnlyOpcode::<1, 0>,
        OpcodeId::MLOAD => &Mload,
        OpcodeId::MSTORE => &Mstore::<false>,
        OpcodeId::MSTORE8 => &Mstore::<true>,
        OpcodeId::SLOAD => &Sload,
        OpcodeId::SSTORE => &Sstore,
        OpcodeId::JUMP => &StackOnlyOpcode::<1, 0>,
        OpcodeId::JUMPI => &StackOnlyOpcode::<2, 0>,
        OpcodeId::PC => &StackOnlyOpcode::<0, 1>,
        OpcodeId::MSIZE => &StackOnlyOpcode::<0, 1>,
        OpcodeId::GAS => &StackOnlyOpcode::<0, 1>,
        OpcodeId::JUMPDEST => &Dummy,
        OpcodeId::DUP1 => &Dup::<1>,
        OpcodeId::DUP2 => &Dup::<2>,
        OpcodeId::DUP3 => &Dup::<3>,
        OpcodeId::DUP4 => &Dup::<4>,
        OpcodeId::DUP5 => &Dup::<5>,
        OpcodeId::DUP6 => &Dup::<6>,
        OpcodeId::DUP7 => &Dup::<7>,
        OpcodeId::DUP8 => &Dup::<8>,
        OpcodeId::DUP9 => &Dup::<9>,
        OpcodeId::DUP10 => &Dup::<10>,
        OpcodeId::DUP11 => &Dup::<11>,
        OpcodeId::DUP12 => &Dup::<12>,
        OpcodeId::DUP13 => &Dup::<13>,
        OpcodeId::DUP14 => &Dup::<14>,
        OpcodeId::DUP15 => &Dup::<15>,
        OpcodeId::DUP16 => &Dup::<16>,
        OpcodeId::SWAP1 => &Swap::<1>,
        OpcodeId::SWAP2 => &Swap::<2>,
        OpcodeId::SWAP3 => &Swap::<3>,
        OpcodeId::SWAP4 => &Swap::<4>,
        OpcodeId::SWAP5 => &Swap::<5>,
        OpcodeId::SWAP6 => &Swap::<6>,
        OpcodeId::SWAP7 => &Swap::<7>,
        OpcodeId::SWAP8 => &Swap::<8>,
        OpcodeId::SWAP9 => &Swap::<9>,
        OpcodeId::SWAP10 => &Swap::<10>,
        OpcodeId::SWAP11 => &Swap::<11>,
        OpcodeId::SWAP12 => &Swap::<12>,
        OpcodeId::SWAP13 => &Swap::<13>,
        OpcodeId::SWAP14 => &Swap::<14>,
        OpcodeId::SWAP15 => &Swap::<15>,
        OpcodeId::SWAP16 => &Swap::<16>,
        OpcodeId::LOG0 => &Log,
        OpcodeId::LOG1 => &Log,
        OpcodeId::LOG2 => &Log,
        OpcodeId::LOG3 => &Log,
        OpcodeId::LOG4 => &Log,
=======
        OpcodeId::STOP => Stop::gen_associated_ops,
        OpcodeId::ADD => StackOnlyOpcode::<2, 1>::gen_associated_ops,
        OpcodeId::MUL => StackOnlyOpcode::<2, 1>::gen_associated_ops,
        OpcodeId::SUB => StackOnlyOpcode::<2, 1>::gen_associated_ops,
        OpcodeId::DIV => StackOnlyOpcode::<2, 1>::gen_associated_ops,
        OpcodeId::SDIV => StackOnlyOpcode::<2, 1>::gen_associated_ops,
        OpcodeId::MOD => StackOnlyOpcode::<2, 1>::gen_associated_ops,
        OpcodeId::SMOD => StackOnlyOpcode::<2, 1>::gen_associated_ops,
        OpcodeId::ADDMOD => StackOnlyOpcode::<3, 1>::gen_associated_ops,
        OpcodeId::MULMOD => StackOnlyOpcode::<3, 1>::gen_associated_ops,
        OpcodeId::EXP => StackOnlyOpcode::<2, 1>::gen_associated_ops,
        OpcodeId::SIGNEXTEND => StackOnlyOpcode::<2, 1>::gen_associated_ops,
        OpcodeId::LT => StackOnlyOpcode::<2, 1>::gen_associated_ops,
        OpcodeId::GT => StackOnlyOpcode::<2, 1>::gen_associated_ops,
        OpcodeId::SLT => StackOnlyOpcode::<2, 1>::gen_associated_ops,
        OpcodeId::SGT => StackOnlyOpcode::<2, 1>::gen_associated_ops,
        OpcodeId::EQ => StackOnlyOpcode::<2, 1>::gen_associated_ops,
        OpcodeId::ISZERO => StackOnlyOpcode::<1, 1>::gen_associated_ops,
        OpcodeId::AND => StackOnlyOpcode::<2, 1>::gen_associated_ops,
        OpcodeId::OR => StackOnlyOpcode::<2, 1>::gen_associated_ops,
        OpcodeId::XOR => StackOnlyOpcode::<2, 1>::gen_associated_ops,
        OpcodeId::NOT => StackOnlyOpcode::<1, 1>::gen_associated_ops,
        OpcodeId::BYTE => StackOnlyOpcode::<2, 1>::gen_associated_ops,
        OpcodeId::SHL => StackOnlyOpcode::<2, 1>::gen_associated_ops,
        OpcodeId::SHR => StackOnlyOpcode::<2, 1>::gen_associated_ops,
        OpcodeId::SAR => StackOnlyOpcode::<2, 1>::gen_associated_ops,
        OpcodeId::SHA3 => StackOnlyOpcode::<2, 1>::gen_associated_ops,
        OpcodeId::ADDRESS => StackOnlyOpcode::<0, 1>::gen_associated_ops,
        OpcodeId::BALANCE => StackOnlyOpcode::<1, 1>::gen_associated_ops,
        OpcodeId::ORIGIN => Origin::gen_associated_ops,
        OpcodeId::CALLER => Caller::gen_associated_ops,
        OpcodeId::CALLVALUE => Callvalue::gen_associated_ops,
        OpcodeId::CALLDATASIZE => Calldatasize::gen_associated_ops,
        OpcodeId::CALLDATALOAD => Calldataload::gen_associated_ops,
        OpcodeId::CALLDATACOPY => Calldatacopy::gen_associated_ops,
        OpcodeId::GASPRICE => GasPrice::gen_associated_ops,
        OpcodeId::CODECOPY => Codecopy::gen_associated_ops,
        OpcodeId::CODESIZE => Codesize::gen_associated_ops,
        OpcodeId::EXTCODESIZE => StackOnlyOpcode::<1, 1>::gen_associated_ops,
        OpcodeId::EXTCODECOPY => StackOnlyOpcode::<4, 0>::gen_associated_ops,
        OpcodeId::RETURNDATASIZE => StackOnlyOpcode::<0, 1>::gen_associated_ops,
        OpcodeId::RETURNDATACOPY => StackOnlyOpcode::<3, 0>::gen_associated_ops,
        OpcodeId::EXTCODEHASH => Extcodehash::gen_associated_ops,
        OpcodeId::BLOCKHASH => StackOnlyOpcode::<1, 1>::gen_associated_ops,
        OpcodeId::COINBASE => StackOnlyOpcode::<0, 1>::gen_associated_ops,
        OpcodeId::TIMESTAMP => StackOnlyOpcode::<0, 1>::gen_associated_ops,
        OpcodeId::NUMBER => StackOnlyOpcode::<0, 1>::gen_associated_ops,
        OpcodeId::DIFFICULTY => StackOnlyOpcode::<0, 1>::gen_associated_ops,
        OpcodeId::GASLIMIT => StackOnlyOpcode::<0, 1>::gen_associated_ops,
        OpcodeId::CHAINID => StackOnlyOpcode::<0, 1>::gen_associated_ops,
        OpcodeId::SELFBALANCE => Selfbalance::gen_associated_ops,
        OpcodeId::BASEFEE => StackOnlyOpcode::<0, 1>::gen_associated_ops,
        OpcodeId::POP => StackOnlyOpcode::<1, 0>::gen_associated_ops,
        OpcodeId::MLOAD => Mload::gen_associated_ops,
        OpcodeId::MSTORE => Mstore::<false>::gen_associated_ops,
        OpcodeId::MSTORE8 => Mstore::<true>::gen_associated_ops,
        OpcodeId::SLOAD => Sload::gen_associated_ops,
        OpcodeId::SSTORE => Sstore::gen_associated_ops,
        OpcodeId::JUMP => StackOnlyOpcode::<1, 0>::gen_associated_ops,
        OpcodeId::JUMPI => StackOnlyOpcode::<2, 0>::gen_associated_ops,
        OpcodeId::PC => StackOnlyOpcode::<0, 1>::gen_associated_ops,
        OpcodeId::MSIZE => StackOnlyOpcode::<0, 1>::gen_associated_ops,
        OpcodeId::GAS => StackOnlyOpcode::<0, 1>::gen_associated_ops,
        OpcodeId::JUMPDEST => dummy_gen_associated_ops,
        OpcodeId::DUP1 => Dup::<1>::gen_associated_ops,
        OpcodeId::DUP2 => Dup::<2>::gen_associated_ops,
        OpcodeId::DUP3 => Dup::<3>::gen_associated_ops,
        OpcodeId::DUP4 => Dup::<4>::gen_associated_ops,
        OpcodeId::DUP5 => Dup::<5>::gen_associated_ops,
        OpcodeId::DUP6 => Dup::<6>::gen_associated_ops,
        OpcodeId::DUP7 => Dup::<7>::gen_associated_ops,
        OpcodeId::DUP8 => Dup::<8>::gen_associated_ops,
        OpcodeId::DUP9 => Dup::<9>::gen_associated_ops,
        OpcodeId::DUP10 => Dup::<10>::gen_associated_ops,
        OpcodeId::DUP11 => Dup::<11>::gen_associated_ops,
        OpcodeId::DUP12 => Dup::<12>::gen_associated_ops,
        OpcodeId::DUP13 => Dup::<13>::gen_associated_ops,
        OpcodeId::DUP14 => Dup::<14>::gen_associated_ops,
        OpcodeId::DUP15 => Dup::<15>::gen_associated_ops,
        OpcodeId::DUP16 => Dup::<16>::gen_associated_ops,
        OpcodeId::SWAP1 => Swap::<1>::gen_associated_ops,
        OpcodeId::SWAP2 => Swap::<2>::gen_associated_ops,
        OpcodeId::SWAP3 => Swap::<3>::gen_associated_ops,
        OpcodeId::SWAP4 => Swap::<4>::gen_associated_ops,
        OpcodeId::SWAP5 => Swap::<5>::gen_associated_ops,
        OpcodeId::SWAP6 => Swap::<6>::gen_associated_ops,
        OpcodeId::SWAP7 => Swap::<7>::gen_associated_ops,
        OpcodeId::SWAP8 => Swap::<8>::gen_associated_ops,
        OpcodeId::SWAP9 => Swap::<9>::gen_associated_ops,
        OpcodeId::SWAP10 => Swap::<10>::gen_associated_ops,
        OpcodeId::SWAP11 => Swap::<11>::gen_associated_ops,
        OpcodeId::SWAP12 => Swap::<12>::gen_associated_ops,
        OpcodeId::SWAP13 => Swap::<13>::gen_associated_ops,
        OpcodeId::SWAP14 => Swap::<14>::gen_associated_ops,
        OpcodeId::SWAP15 => Swap::<15>::gen_associated_ops,
        OpcodeId::SWAP16 => Swap::<16>::gen_associated_ops,
        OpcodeId::LOG0 => Log::gen_associated_ops,
        OpcodeId::LOG1 => Log::gen_associated_ops,
        OpcodeId::LOG2 => Log::gen_associated_ops,
        OpcodeId::LOG3 => Log::gen_associated_ops,
        OpcodeId::LOG4 => Log::gen_associated_ops,
>>>>>>> ec631209
        // OpcodeId::CREATE => {},
        OpcodeId::CALL => &Call,
        // OpcodeId::CALLCODE => {},
<<<<<<< HEAD
        OpcodeId::RETURN => &Return,
        // OpcodeId::DELEGATECALL => {},
        // OpcodeId::CREATE2 => {},
        // OpcodeId::STATICCALL => {},
        // REVERT is almost the same as RETURN
        OpcodeId::REVERT => &Return,
=======
        // OpcodeId::RETURN => {},
        // OpcodeId::DELEGATECALL => {},
        // OpcodeId::CREATE2 => {},
        // OpcodeId::STATICCALL => {},
        // OpcodeId::REVERT => {},
        OpcodeId::REVERT | OpcodeId::RETURN => {
            warn!("Using dummy gen_associated_ops for opcode {:?}", opcode_id);
            Return::gen_associated_ops
        }
>>>>>>> ec631209
        OpcodeId::SELFDESTRUCT => {
            warn!("Using dummy gen_selfdestruct_ops for opcode SELFDESTRUCT");
            &DummySelfDestruct
        }
        OpcodeId::CALLCODE | OpcodeId::DELEGATECALL | OpcodeId::STATICCALL => {
            warn!("Using dummy gen_call_ops for opcode {:?}", opcode_id);
            &DummyCall
        }
        OpcodeId::CREATE | OpcodeId::CREATE2 => {
            warn!("Using dummy gen_create_ops for opcode {:?}", opcode_id);
            &DummyCreate
        }
        _ => {
            warn!("Using dummy gen_associated_ops for opcode {:?}", opcode_id);
            &Dummy
        }
    }
}

#[allow(clippy::collapsible_else_if)]
/// Generate the associated operations according to the particular
/// [`OpcodeId`].
pub fn gen_associated_ops(
    opcode_id: &OpcodeId,
    state: &mut CircuitInputStateRef,
    geth_steps: &[GethExecStep],
) -> Result<Vec<ExecStep>, Error> {
    let opcode = down_cast_to_opcode(opcode_id);

    let memory = opcode.reconstruct_memory(state, geth_steps)?;

    if geth_steps.len() > 1 {
        if !geth_steps[1].memory.borrow().is_empty() {
            // memory trace is enabled or it is a call
            assert_eq!(geth_steps[1].memory.borrow().deref(), &memory);
        } else {
            if opcode_id.is_call() {
                if geth_steps[0].depth == geth_steps[1].depth {
                    geth_steps[1].memory.replace(memory.clone());
                } else {
                    geth_steps[1].memory.replace(Memory::default());
                }
            } else {
                // debug: enable trace = true
                // TODO: comment this when mem trace = false(auto) .. heihei...
                //assert_eq!(geth_steps[1].memory.borrow().deref(), &memory);
                geth_steps[1].memory.replace(memory.clone());
            }
        }
        state.call_ctx_mut()?.memory = memory;
    }
    opcode.gen_associated_ops(state, geth_steps)
}

pub fn gen_begin_tx_ops(state: &mut CircuitInputStateRef) -> Result<ExecStep, Error> {
    let mut exec_step = state.new_begin_tx_step();
    let call = state.call()?.clone();

    for (field, value) in [
        (CallContextField::TxId, state.tx_ctx.id().into()),
        (
            CallContextField::RwCounterEndOfReversion,
            call.rw_counter_end_of_reversion.into(),
        ),
        (
            CallContextField::IsPersistent,
            (call.is_persistent as usize).into(),
        ),
    ] {
        state.push_op(
            &mut exec_step,
            RW::READ,
            CallContextOp {
                call_id: call.call_id,
                field,
                value,
            },
        );
    }

    // Increase caller's nonce
    let caller_address = call.caller_address;
    let nonce_prev = state.sdb.increase_nonce(&caller_address);
    state.push_op(
        &mut exec_step,
        RW::WRITE,
        AccountOp {
            address: caller_address,
            field: AccountField::Nonce,
            value: (nonce_prev + 1).into(),
            value_prev: nonce_prev.into(),
        },
    );

    // Add caller and callee into access list
    for address in [call.caller_address, call.address] {
        state.sdb.add_account_to_access_list(address);
        state.push_op(
            &mut exec_step,
            RW::WRITE,
            TxAccessListAccountOp {
                tx_id: state.tx_ctx.id(),
                address,
                is_warm: true,
                is_warm_prev: false,
            },
        );
    }

    // Calculate intrinsic gas cost
    let call_data_gas_cost = state
        .tx
        .input
        .iter()
        .fold(0, |acc, byte| acc + if *byte == 0 { 4 } else { 16 });
    let intrinsic_gas_cost = if state.tx.is_create() {
        GasCost::CREATION_TX.as_u64()
    } else {
        GasCost::TX.as_u64()
    } + call_data_gas_cost;
    exec_step.gas_cost = GasCost(intrinsic_gas_cost);

    // Transfer with fee
    state.transfer_with_fee(
        &mut exec_step,
        call.caller_address,
        call.address,
        call.value,
        state.tx.gas_price * state.tx.gas,
    )?;

    // Get code_hash of callee
    let (_, callee_account) = state.sdb.get_account(&call.address);
    let code_hash = callee_account.code_hash;

    // There are 4 branches from here.
    match (
        call.is_create(),
        state.is_precompiled(&call.address),
        code_hash.to_fixed_bytes() == *EMPTY_HASH,
    ) {
        // 1. Creation transaction.
        (true, _, _) => {
            warn!("Creation transaction is left unimplemented");
            Ok(exec_step)
        }
        // 2. Call to precompiled.
        (_, true, _) => {
            warn!("Call to precompiled is left unimplemented");
            Ok(exec_step)
        }
        (_, _, is_empty_code_hash) => {
            state.push_op(
                &mut exec_step,
                RW::READ,
                AccountOp {
                    address: call.address,
                    field: AccountField::CodeHash,
                    value: code_hash.to_word(),
                    value_prev: code_hash.to_word(),
                },
            );

            // 3. Call to account with empty code.
            if is_empty_code_hash {
                warn!("Call to account with empty code is left unimplemented");
                return Ok(exec_step);
            }

            // 4. Call to account with non-empty code.
            for (field, value) in [
                (CallContextField::Depth, call.depth.into()),
                (
                    CallContextField::CallerAddress,
                    call.caller_address.to_word(),
                ),
                (CallContextField::CalleeAddress, call.address.to_word()),
                (
                    CallContextField::CallDataOffset,
                    call.call_data_offset.into(),
                ),
                (
                    CallContextField::CallDataLength,
                    call.call_data_length.into(),
                ),
                (CallContextField::Value, call.value),
                (CallContextField::IsStatic, (call.is_static as usize).into()),
                (CallContextField::LastCalleeId, 0.into()),
                (CallContextField::LastCalleeReturnDataOffset, 0.into()),
                (CallContextField::LastCalleeReturnDataLength, 0.into()),
                (CallContextField::IsRoot, 1.into()),
                (CallContextField::IsCreate, 0.into()),
                (CallContextField::CodeHash, code_hash.to_word()),
            ] {
                state.push_op(
                    &mut exec_step,
                    RW::READ,
                    CallContextOp {
                        call_id: call.call_id,
                        field,
                        value,
                    },
                );
            }

            Ok(exec_step)
        }
    }
}

pub fn gen_end_tx_ops(
    state: &mut CircuitInputStateRef,
    cumulative_gas_used: &mut HashMap<usize, u64>,
) -> Result<ExecStep, Error> {
    let mut exec_step = state.new_end_tx_step();
    let call = state.tx.calls()[0].clone();

    state.push_op(
        &mut exec_step,
        RW::READ,
        CallContextOp {
            call_id: call.call_id,
            field: CallContextField::TxId,
            value: state.tx_ctx.id().into(),
        },
    );
    state.push_op(
        &mut exec_step,
        RW::READ,
        CallContextOp {
            call_id: call.call_id,
            field: CallContextField::IsPersistent,
            value: Word::from(call.is_persistent as u8),
        },
    );

    let refund = state.sdb.refund();
    state.push_op(
        &mut exec_step,
        RW::READ,
        TxRefundOp {
            tx_id: state.tx_ctx.id(),
            value: refund,
            value_prev: refund,
        },
    );

    let effective_refund =
        refund.min((state.tx.gas - exec_step.gas_left.0) / MAX_REFUND_QUOTIENT_OF_GAS_USED as u64);
    let (found, caller_account) = state.sdb.get_account_mut(&call.caller_address);
    if !found {
        return Err(Error::AccountNotFound(call.caller_address));
    }
    let caller_balance_prev = caller_account.balance;
    let caller_balance =
        caller_account.balance + state.tx.gas_price * (exec_step.gas_left.0 + effective_refund);
    state.push_op(
        &mut exec_step,
        RW::WRITE,
        AccountOp {
            address: call.caller_address,
            field: AccountField::Balance,
            value: caller_balance,
            value_prev: caller_balance_prev,
        },
    );

    let effective_tip = state.tx.gas_price - state.block.base_fee;
    let (found, coinbase_account) = state.sdb.get_account_mut(&state.block.coinbase);
    if !found {
        return Err(Error::AccountNotFound(state.block.coinbase));
    }
    let coinbase_balance_prev = coinbase_account.balance;
    let coinbase_balance =
        coinbase_account.balance + effective_tip * (state.tx.gas - exec_step.gas_left.0);
    state.push_op(
        &mut exec_step,
        RW::WRITE,
        AccountOp {
            address: state.block.coinbase,
            field: AccountField::Balance,
            value: coinbase_balance,
            value_prev: coinbase_balance_prev,
        },
    );

    // handle tx receipt tag
    state.push_op(
        &mut exec_step,
        RW::READ,
        TxReceiptOp {
            tx_id: state.tx_ctx.id(),
            field: TxReceiptField::PostStateOrStatus,
            value: call.is_persistent as u64,
        },
    );

    let log_id = exec_step.log_id;
    state.push_op(
        &mut exec_step,
        RW::READ,
        TxReceiptOp {
            tx_id: state.tx_ctx.id(),
            field: TxReceiptField::LogLength,
            value: log_id as u64,
        },
    );

    let gas_used = state.tx.gas - exec_step.gas_left.0;
    let mut current_cumulative_gas_used: u64 = 0;
    if state.tx_ctx.id() > 1 {
        current_cumulative_gas_used = *cumulative_gas_used.get(&(state.tx_ctx.id() - 1)).unwrap();
        // query pre tx cumulative gas
        state.push_op(
            &mut exec_step,
            RW::READ,
            TxReceiptOp {
                tx_id: state.tx_ctx.id() - 1,
                field: TxReceiptField::CumulativeGasUsed,
                value: current_cumulative_gas_used,
            },
        );
    }

    state.push_op(
        &mut exec_step,
        RW::READ,
        TxReceiptOp {
            tx_id: state.tx_ctx.id(),
            field: TxReceiptField::CumulativeGasUsed,
            value: current_cumulative_gas_used + gas_used,
        },
    );

    cumulative_gas_used.insert(state.tx_ctx.id(), current_cumulative_gas_used + gas_used);

    if !state.tx_ctx.is_last_tx() {
        state.push_op(
            &mut exec_step,
            RW::READ,
            CallContextOp {
                call_id: state.block_ctx.rwc.0 + 1,
                field: CallContextField::TxId,
                value: (state.tx_ctx.id() + 1).into(),
            },
        );
    }

    Ok(exec_step)
}

#[derive(Debug, Copy, Clone)]
struct DummyCall;

impl Opcode for DummyCall {
    fn gen_associated_ops(
        &self,
        state: &mut CircuitInputStateRef,
        geth_steps: &[GethExecStep],
    ) -> Result<Vec<ExecStep>, Error> {
        dummy_gen_call_ops(state, geth_steps)
    }
}

fn dummy_gen_call_ops(
    state: &mut CircuitInputStateRef,
    geth_steps: &[GethExecStep],
) -> Result<Vec<ExecStep>, Error> {
    let geth_step = &geth_steps[0];
    let mut exec_step = state.new_step(geth_step)?;

    let tx_id = state.tx_ctx.id();
    let call = state.parse_call(geth_step)?;

    let (_, account) = state.sdb.get_account(&call.address);
    let callee_code_hash = account.code_hash;

    let is_warm = state.sdb.check_account_in_access_list(&call.address);
    state.push_op_reversible(
        &mut exec_step,
        RW::WRITE,
        TxAccessListAccountOp {
            tx_id,
            address: call.address,
            is_warm: true,
            is_warm_prev: is_warm,
        },
    )?;

    state.push_call(call.clone(), geth_step);

    match (
        state.is_precompiled(&call.address),
        callee_code_hash.to_fixed_bytes() == *EMPTY_HASH,
    ) {
        // 1. Call to precompiled.
        (true, _) => Ok(vec![exec_step]),
        // 2. Call to account with empty code.
        (_, true) => {
            state.handle_return(geth_step)?;
            Ok(vec![exec_step])
        }
        // 3. Call to account with non-empty code.
        (_, false) => Ok(vec![exec_step]),
    }
}

#[derive(Debug, Copy, Clone)]
struct DummySelfDestruct;

impl Opcode for DummySelfDestruct {
    fn gen_associated_ops(
        &self,
        state: &mut CircuitInputStateRef,
        geth_steps: &[GethExecStep],
    ) -> Result<Vec<ExecStep>, Error> {
        dummy_gen_selfdestruct_ops(state, geth_steps)
    }
}
fn dummy_gen_selfdestruct_ops(
    state: &mut CircuitInputStateRef,
    geth_steps: &[GethExecStep],
) -> Result<Vec<ExecStep>, Error> {
    let geth_step = &geth_steps[0];
    let mut exec_step = state.new_step(geth_step)?;
    let sender = state.call()?.address;
    let receiver = geth_step.stack.last()?.to_address();

    let is_warm = state.sdb.check_account_in_access_list(&receiver);
    state.push_op_reversible(
        &mut exec_step,
        RW::WRITE,
        TxAccessListAccountOp {
            tx_id: state.tx_ctx.id(),
            address: receiver,
            is_warm: true,
            is_warm_prev: is_warm,
        },
    )?;

    let (found, receiver_account) = state.sdb.get_account(&receiver);
    if !found {
        return Err(Error::AccountNotFound(receiver));
    }
    let value = receiver_account.balance;
    state.transfer(&mut exec_step, sender, receiver, value)?;

    if state.call()?.is_persistent {
        state.sdb.destruct_account(sender);
    }

    Ok(vec![exec_step])
}<|MERGE_RESOLUTION|>--- conflicted
+++ resolved
@@ -38,10 +38,7 @@
 mod number;
 mod origin;
 mod r#return;
-<<<<<<< HEAD
 mod returndatacopy;
-=======
->>>>>>> ec631209
 mod selfbalance;
 mod sha3;
 mod sload;
@@ -72,10 +69,7 @@
 use mstore::Mstore;
 use origin::Origin;
 use r#return::Return;
-<<<<<<< HEAD
 use returndatacopy::Returndatacopy;
-=======
->>>>>>> ec631209
 use selfbalance::Selfbalance;
 use sha3::Sha3;
 use sload::Sload;
@@ -127,7 +121,6 @@
     }
 
     match opcode_id {
-<<<<<<< HEAD
         OpcodeId::STOP => &Stop,
         OpcodeId::ADD => &StackOnlyOpcode::<2, 1>,
         OpcodeId::MUL => &StackOnlyOpcode::<2, 1>,
@@ -155,8 +148,8 @@
         OpcodeId::SHR => &StackOnlyOpcode::<2, 1>,
         OpcodeId::SAR => &StackOnlyOpcode::<2, 1>,
         OpcodeId::SHA3 => &Sha3,
-        // OpcodeId::ADDRESS => &{},
-        // OpcodeId::BALANCE => &{},
+        OpcodeId::ADDRESS => &StackOnlyOpcode::<0, 1>,
+        OpcodeId::BALANCE => &StackOnlyOpcode::<1, 1>,
         OpcodeId::ORIGIN => &Origin,
         OpcodeId::CALLER => &Caller,
         OpcodeId::CALLVALUE => &Callvalue,
@@ -166,12 +159,12 @@
         OpcodeId::GASPRICE => &GasPrice,
         OpcodeId::CODECOPY => &Codecopy,
         OpcodeId::CODESIZE => &Codesize,
-        // OpcodeId::EXTCODESIZE => &{},
+        OpcodeId::EXTCODESIZE => &StackOnlyOpcode::<1, 1>,
         OpcodeId::EXTCODECOPY => &Extcodecopy,
-        // OpcodeId::RETURNDATASIZE => &{},
+        OpcodeId::RETURNDATASIZE => &StackOnlyOpcode::<0, 1>,
         OpcodeId::RETURNDATACOPY => &Returndatacopy,
         OpcodeId::EXTCODEHASH => &Extcodehash,
-        // OpcodeId::BLOCKHASH => &{},
+        OpcodeId::BLOCKHASH => &StackOnlyOpcode::<1, 1>,
         OpcodeId::COINBASE => &StackOnlyOpcode::<0, 1>,
         OpcodeId::TIMESTAMP => &StackOnlyOpcode::<0, 1>,
         OpcodeId::NUMBER => &StackOnlyOpcode::<0, 1>,
@@ -229,130 +222,15 @@
         OpcodeId::LOG2 => &Log,
         OpcodeId::LOG3 => &Log,
         OpcodeId::LOG4 => &Log,
-=======
-        OpcodeId::STOP => Stop::gen_associated_ops,
-        OpcodeId::ADD => StackOnlyOpcode::<2, 1>::gen_associated_ops,
-        OpcodeId::MUL => StackOnlyOpcode::<2, 1>::gen_associated_ops,
-        OpcodeId::SUB => StackOnlyOpcode::<2, 1>::gen_associated_ops,
-        OpcodeId::DIV => StackOnlyOpcode::<2, 1>::gen_associated_ops,
-        OpcodeId::SDIV => StackOnlyOpcode::<2, 1>::gen_associated_ops,
-        OpcodeId::MOD => StackOnlyOpcode::<2, 1>::gen_associated_ops,
-        OpcodeId::SMOD => StackOnlyOpcode::<2, 1>::gen_associated_ops,
-        OpcodeId::ADDMOD => StackOnlyOpcode::<3, 1>::gen_associated_ops,
-        OpcodeId::MULMOD => StackOnlyOpcode::<3, 1>::gen_associated_ops,
-        OpcodeId::EXP => StackOnlyOpcode::<2, 1>::gen_associated_ops,
-        OpcodeId::SIGNEXTEND => StackOnlyOpcode::<2, 1>::gen_associated_ops,
-        OpcodeId::LT => StackOnlyOpcode::<2, 1>::gen_associated_ops,
-        OpcodeId::GT => StackOnlyOpcode::<2, 1>::gen_associated_ops,
-        OpcodeId::SLT => StackOnlyOpcode::<2, 1>::gen_associated_ops,
-        OpcodeId::SGT => StackOnlyOpcode::<2, 1>::gen_associated_ops,
-        OpcodeId::EQ => StackOnlyOpcode::<2, 1>::gen_associated_ops,
-        OpcodeId::ISZERO => StackOnlyOpcode::<1, 1>::gen_associated_ops,
-        OpcodeId::AND => StackOnlyOpcode::<2, 1>::gen_associated_ops,
-        OpcodeId::OR => StackOnlyOpcode::<2, 1>::gen_associated_ops,
-        OpcodeId::XOR => StackOnlyOpcode::<2, 1>::gen_associated_ops,
-        OpcodeId::NOT => StackOnlyOpcode::<1, 1>::gen_associated_ops,
-        OpcodeId::BYTE => StackOnlyOpcode::<2, 1>::gen_associated_ops,
-        OpcodeId::SHL => StackOnlyOpcode::<2, 1>::gen_associated_ops,
-        OpcodeId::SHR => StackOnlyOpcode::<2, 1>::gen_associated_ops,
-        OpcodeId::SAR => StackOnlyOpcode::<2, 1>::gen_associated_ops,
-        OpcodeId::SHA3 => StackOnlyOpcode::<2, 1>::gen_associated_ops,
-        OpcodeId::ADDRESS => StackOnlyOpcode::<0, 1>::gen_associated_ops,
-        OpcodeId::BALANCE => StackOnlyOpcode::<1, 1>::gen_associated_ops,
-        OpcodeId::ORIGIN => Origin::gen_associated_ops,
-        OpcodeId::CALLER => Caller::gen_associated_ops,
-        OpcodeId::CALLVALUE => Callvalue::gen_associated_ops,
-        OpcodeId::CALLDATASIZE => Calldatasize::gen_associated_ops,
-        OpcodeId::CALLDATALOAD => Calldataload::gen_associated_ops,
-        OpcodeId::CALLDATACOPY => Calldatacopy::gen_associated_ops,
-        OpcodeId::GASPRICE => GasPrice::gen_associated_ops,
-        OpcodeId::CODECOPY => Codecopy::gen_associated_ops,
-        OpcodeId::CODESIZE => Codesize::gen_associated_ops,
-        OpcodeId::EXTCODESIZE => StackOnlyOpcode::<1, 1>::gen_associated_ops,
-        OpcodeId::EXTCODECOPY => StackOnlyOpcode::<4, 0>::gen_associated_ops,
-        OpcodeId::RETURNDATASIZE => StackOnlyOpcode::<0, 1>::gen_associated_ops,
-        OpcodeId::RETURNDATACOPY => StackOnlyOpcode::<3, 0>::gen_associated_ops,
-        OpcodeId::EXTCODEHASH => Extcodehash::gen_associated_ops,
-        OpcodeId::BLOCKHASH => StackOnlyOpcode::<1, 1>::gen_associated_ops,
-        OpcodeId::COINBASE => StackOnlyOpcode::<0, 1>::gen_associated_ops,
-        OpcodeId::TIMESTAMP => StackOnlyOpcode::<0, 1>::gen_associated_ops,
-        OpcodeId::NUMBER => StackOnlyOpcode::<0, 1>::gen_associated_ops,
-        OpcodeId::DIFFICULTY => StackOnlyOpcode::<0, 1>::gen_associated_ops,
-        OpcodeId::GASLIMIT => StackOnlyOpcode::<0, 1>::gen_associated_ops,
-        OpcodeId::CHAINID => StackOnlyOpcode::<0, 1>::gen_associated_ops,
-        OpcodeId::SELFBALANCE => Selfbalance::gen_associated_ops,
-        OpcodeId::BASEFEE => StackOnlyOpcode::<0, 1>::gen_associated_ops,
-        OpcodeId::POP => StackOnlyOpcode::<1, 0>::gen_associated_ops,
-        OpcodeId::MLOAD => Mload::gen_associated_ops,
-        OpcodeId::MSTORE => Mstore::<false>::gen_associated_ops,
-        OpcodeId::MSTORE8 => Mstore::<true>::gen_associated_ops,
-        OpcodeId::SLOAD => Sload::gen_associated_ops,
-        OpcodeId::SSTORE => Sstore::gen_associated_ops,
-        OpcodeId::JUMP => StackOnlyOpcode::<1, 0>::gen_associated_ops,
-        OpcodeId::JUMPI => StackOnlyOpcode::<2, 0>::gen_associated_ops,
-        OpcodeId::PC => StackOnlyOpcode::<0, 1>::gen_associated_ops,
-        OpcodeId::MSIZE => StackOnlyOpcode::<0, 1>::gen_associated_ops,
-        OpcodeId::GAS => StackOnlyOpcode::<0, 1>::gen_associated_ops,
-        OpcodeId::JUMPDEST => dummy_gen_associated_ops,
-        OpcodeId::DUP1 => Dup::<1>::gen_associated_ops,
-        OpcodeId::DUP2 => Dup::<2>::gen_associated_ops,
-        OpcodeId::DUP3 => Dup::<3>::gen_associated_ops,
-        OpcodeId::DUP4 => Dup::<4>::gen_associated_ops,
-        OpcodeId::DUP5 => Dup::<5>::gen_associated_ops,
-        OpcodeId::DUP6 => Dup::<6>::gen_associated_ops,
-        OpcodeId::DUP7 => Dup::<7>::gen_associated_ops,
-        OpcodeId::DUP8 => Dup::<8>::gen_associated_ops,
-        OpcodeId::DUP9 => Dup::<9>::gen_associated_ops,
-        OpcodeId::DUP10 => Dup::<10>::gen_associated_ops,
-        OpcodeId::DUP11 => Dup::<11>::gen_associated_ops,
-        OpcodeId::DUP12 => Dup::<12>::gen_associated_ops,
-        OpcodeId::DUP13 => Dup::<13>::gen_associated_ops,
-        OpcodeId::DUP14 => Dup::<14>::gen_associated_ops,
-        OpcodeId::DUP15 => Dup::<15>::gen_associated_ops,
-        OpcodeId::DUP16 => Dup::<16>::gen_associated_ops,
-        OpcodeId::SWAP1 => Swap::<1>::gen_associated_ops,
-        OpcodeId::SWAP2 => Swap::<2>::gen_associated_ops,
-        OpcodeId::SWAP3 => Swap::<3>::gen_associated_ops,
-        OpcodeId::SWAP4 => Swap::<4>::gen_associated_ops,
-        OpcodeId::SWAP5 => Swap::<5>::gen_associated_ops,
-        OpcodeId::SWAP6 => Swap::<6>::gen_associated_ops,
-        OpcodeId::SWAP7 => Swap::<7>::gen_associated_ops,
-        OpcodeId::SWAP8 => Swap::<8>::gen_associated_ops,
-        OpcodeId::SWAP9 => Swap::<9>::gen_associated_ops,
-        OpcodeId::SWAP10 => Swap::<10>::gen_associated_ops,
-        OpcodeId::SWAP11 => Swap::<11>::gen_associated_ops,
-        OpcodeId::SWAP12 => Swap::<12>::gen_associated_ops,
-        OpcodeId::SWAP13 => Swap::<13>::gen_associated_ops,
-        OpcodeId::SWAP14 => Swap::<14>::gen_associated_ops,
-        OpcodeId::SWAP15 => Swap::<15>::gen_associated_ops,
-        OpcodeId::SWAP16 => Swap::<16>::gen_associated_ops,
-        OpcodeId::LOG0 => Log::gen_associated_ops,
-        OpcodeId::LOG1 => Log::gen_associated_ops,
-        OpcodeId::LOG2 => Log::gen_associated_ops,
-        OpcodeId::LOG3 => Log::gen_associated_ops,
-        OpcodeId::LOG4 => Log::gen_associated_ops,
->>>>>>> ec631209
         // OpcodeId::CREATE => {},
         OpcodeId::CALL => &Call,
         // OpcodeId::CALLCODE => {},
-<<<<<<< HEAD
         OpcodeId::RETURN => &Return,
         // OpcodeId::DELEGATECALL => {},
         // OpcodeId::CREATE2 => {},
         // OpcodeId::STATICCALL => {},
         // REVERT is almost the same as RETURN
         OpcodeId::REVERT => &Return,
-=======
-        // OpcodeId::RETURN => {},
-        // OpcodeId::DELEGATECALL => {},
-        // OpcodeId::CREATE2 => {},
-        // OpcodeId::STATICCALL => {},
-        // OpcodeId::REVERT => {},
-        OpcodeId::REVERT | OpcodeId::RETURN => {
-            warn!("Using dummy gen_associated_ops for opcode {:?}", opcode_id);
-            Return::gen_associated_ops
-        }
->>>>>>> ec631209
         OpcodeId::SELFDESTRUCT => {
             warn!("Using dummy gen_selfdestruct_ops for opcode SELFDESTRUCT");
             &DummySelfDestruct
