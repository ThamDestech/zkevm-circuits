--- conflicted
+++ resolved
@@ -193,11 +193,7 @@
         )?;
 
         // Switch to callee's call context
-<<<<<<< HEAD
-        state.push_call(call.clone(), geth_step);
-=======
         state.push_call(call.clone());
->>>>>>> 533bf888
 
         for (field, value) in [
             (CallContextField::RwCounterEndOfReversion, 0.into()),
@@ -225,40 +221,7 @@
             state.account_read(&mut exec_step, call.address, field, value, value)?;
         }
 
-<<<<<<< HEAD
-=======
         let current_call_ctx = state.call_ctx()?;
-        // Calculate next_memory_word_size and callee_gas_left manually in case
-        // there isn't next geth_step (e.g. callee doesn't have code).
-        let next_memory_word_size = [
-            current_call_ctx.memory.word_size() as u64,
-            (call.call_data_offset + call.call_data_length + 31) / 32,
-            (call.return_data_offset + call.return_data_length + 31) / 32,
-        ]
-        .into_iter()
-        .max()
-        .unwrap();
-        let has_value = !call.value.is_zero();
-        let gas_cost = if is_warm {
-            GasCost::WARM_ACCESS.as_u64()
-        } else {
-            GasCost::COLD_ACCOUNT_ACCESS.as_u64()
-        } + if has_value {
-            GasCost::CALL_WITH_VALUE.as_u64()
-                + if is_account_empty {
-                    GasCost::NEW_ACCOUNT.as_u64()
-                } else {
-                    0
-                }
-        } else {
-            0
-        } + memory_expansion_gas_cost(
-            current_call_ctx.memory.word_size() as u64,
-            next_memory_word_size,
-        );
-        let callee_gas_left = eip150_gas(geth_step.gas.0 - gas_cost, geth_step.stack.last()?);
-
->>>>>>> 533bf888
         // There are 3 branches from here.
         match (
             state.is_precompiled(&call.address),
