use super::Opcode;
use crate::error::{get_step_reported_error, ExecError};
use crate::{
    circuit_input_builder::{CircuitInputStateRef, ExecStep},
    operation::{AccountField, CallContextField, TxAccessListAccountOp, RW},
    Error,
};
use eth_types::evm_types::Memory;
use eth_types::{
    evm_types::{
        gas_utils::{eip150_gas, memory_expansion_gas_cost},
        GasCost,
    },
    GethExecStep, ToWord,
};
use keccak256::EMPTY_HASH;
use log::warn;
use std::cmp::max;

/// Placeholder structure used to implement [`Opcode`] trait over it
/// corresponding to the `OpcodeId::CALL` `OpcodeId`.
#[derive(Debug, Copy, Clone)]
pub(crate) struct Call;

impl Opcode for Call {
    fn gen_associated_ops(
        &self,
        state: &mut CircuitInputStateRef,
        geth_steps: &[GethExecStep],
    ) -> Result<Vec<ExecStep>, Error> {
        let geth_step = &geth_steps[0];
        let mut exec_step = state.new_step(geth_step)?;
        // handle error condition
        if let Some(error) = geth_step.clone().error {
            let execution_error: ExecError = get_step_reported_error(&geth_step.op, &error);
            log::warn!("geth error {} occurred in call", error);
            exec_step.error = Some(execution_error);
            state.handle_return(geth_step)?;
            return Ok(vec![exec_step]);
        }

        let tx_id = state.tx_ctx.id();
        let current_call = state.call()?.clone();
        let call = state.parse_call(geth_step)?;

        // NOTE: For `RwCounterEndOfReversion` we use the `0` value as a placeholder,
        // and later set the proper value in
        // `CircuitInputBuilder::set_value_ops_call_context_rwc_eor`
        for (field, value) in [
            (CallContextField::TxId, tx_id.into()),
            (CallContextField::RwCounterEndOfReversion, 0.into()),
            (
                CallContextField::IsPersistent,
                (current_call.is_persistent as u64).into(),
            ),
            (
                CallContextField::CalleeAddress,
                current_call.address.to_word(),
            ),
            (
                CallContextField::IsStatic,
                (current_call.is_static as u64).into(),
            ),
            (CallContextField::Depth, current_call.depth.into()),
        ] {
            state.call_context_read(&mut exec_step, current_call.call_id, field, value);
        }

        for i in 0..7 {
            state.stack_read(
                &mut exec_step,
                geth_step.stack.nth_last_filled(i),
                geth_step.stack.nth_last(i)?,
            )?;
        }

        state.stack_write(
            &mut exec_step,
            geth_step.stack.nth_last_filled(6),
            (call.is_success as u64).into(),
        )?;

        let has_value = !call.value.is_zero();

        // Calculate next_memory_word_size and callee_gas_left manually in case
        // there isn't next geth_step (e.g. callee doesn't have code).
        let next_memory_word_size = [
            geth_step.memory.borrow().word_size() as u64,
            (call.call_data_offset + call.call_data_length + 31) / 32,
            (call.return_data_offset + call.return_data_length + 31) / 32,
        ]
        .into_iter()
        .max()
        .unwrap();
        let curr_memory_word_size = geth_step.memory.borrow().word_size() as u64;
        let memory_expansion_gas_cost =
            memory_expansion_gas_cost(curr_memory_word_size, next_memory_word_size);

        let gas_specified = geth_step.stack.last().unwrap();
        let callee_account = {
            let (_, callee_account) = state.sdb.get_account(&call.address);
            callee_account.clone()
        };
        let is_account_empty = callee_account.is_empty();

        let g = |is_warm: bool, is_account_empty: bool, has_value: bool| {
            let gas_cost = if is_warm {
                GasCost::WARM_ACCESS.as_u64()
            } else {
                GasCost::COLD_ACCOUNT_ACCESS.as_u64()
            } + if has_value {
                GasCost::CALL_WITH_VALUE.as_u64()
                    + if is_account_empty {
                        GasCost::NEW_ACCOUNT.as_u64()
                    } else {
                        0
                    }
            } else {
                0
            } + memory_expansion_gas_cost;
            let callee_gas_left = eip150_gas(geth_step.gas.0 - gas_cost, gas_specified);
            (gas_cost, callee_gas_left)
        };

        let mut is_warm = state.sdb.check_account_in_access_list(&call.address);

        let (mut gas_cost, mut callee_gas_left) = g(is_warm, is_account_empty, has_value);

        if geth_steps[0].depth + 1 == geth_steps[1].depth {
            let callee_gas_left_expected = geth_steps[1].gas.0 - if has_value { 2300 } else { 0 };
            if false && callee_gas_left != callee_gas_left_expected {
                let (gas_cost_new, callee_gas_left_new) = g(!is_warm, is_account_empty, has_value);
                if callee_gas_left_new == callee_gas_left_expected {
                    log::error!(
                        "call: access list of {} must be wrong, flip to {}",
                        call.address,
                        !is_warm
                    );
                    is_warm = !is_warm;
                    gas_cost = gas_cost_new;
                    callee_gas_left = callee_gas_left_new;
                }
            }
            if callee_gas_left != callee_gas_left_expected {
                // panic with full info

                let info1 = format!("callee_gas_left {} gas_specified {} gas_cost {} is_warm {} has_value {} is_account_empty {} current_memory_word_size {} next_memory_word_size {}, memory_expansion_gas_cost {}",
                callee_gas_left, gas_specified, gas_cost, is_warm, has_value, is_account_empty, curr_memory_word_size, next_memory_word_size, memory_expansion_gas_cost);
                let info2 = format!("args gas:{:?} addr:{:?} value:{:?} cd_pos:{:?} cd_len:{:?} rd_pos:{:?} rd_len:{:?}", 
                    geth_step.stack.nth_last(0),
                    geth_step.stack.nth_last(1),
                    geth_step.stack.nth_last(2),
                    geth_step.stack.nth_last(3),
                    geth_step.stack.nth_last(4),
                    geth_step.stack.nth_last(5),
                    geth_step.stack.nth_last(6)
                );
                let full_ctx = format!(
                    "step0 {:?} step1 {:?} call {:?}, {} {}",
                    geth_steps[0], geth_steps[1], call, info1, info2
                );
                debug_assert_eq!(
                    geth_steps[1].gas.0,
                    callee_gas_left + if has_value { 2300 } else { 0 },
                    "{}",
                    full_ctx
                );
            }
        }

        state.push_op_reversible(
            &mut exec_step,
            RW::WRITE,
            TxAccessListAccountOp {
                tx_id,
                address: call.address,
                is_warm: true,
                is_warm_prev: is_warm,
            },
        )?;

        // Switch to callee's call context
        state.push_call(call.clone(), geth_step);
        // release the memory at here
        geth_steps[0].memory.replace(Memory::default());

        for (field, value) in [
            (CallContextField::RwCounterEndOfReversion, 0.into()),
            (
                CallContextField::IsPersistent,
                (call.is_persistent as u64).into(),
            ),
        ] {
            state.call_context_read(&mut exec_step, call.call_id, field, value);
        }

        state.transfer(
            &mut exec_step,
            call.caller_address,
            call.address,
            call.value,
        )?;

        let callee_nonce = callee_account.nonce;
        let callee_code_hash = callee_account.code_hash;
        for (field, value) in [
            (AccountField::Nonce, callee_nonce),
            (AccountField::CodeHash, callee_code_hash.to_word()),
        ] {
            state.account_read(&mut exec_step, call.address, field, value, value)?;
        }

<<<<<<< HEAD
=======
        // Calculate next_memory_word_size and callee_gas_left manually in case
        // there isn't next geth_step (e.g. callee doesn't have code).
        let next_memory_word_size = [
            geth_step.memory.borrow().word_size() as u64,
            (call.call_data_offset + call.call_data_length + 31) / 32,
            (call.return_data_offset + call.return_data_length + 31) / 32,
        ]
        .into_iter()
        .max()
        .unwrap();
        let has_value = !call.value.is_zero();
        let gas_cost = if is_warm {
            GasCost::WARM_ACCESS.as_u64()
        } else {
            GasCost::COLD_ACCOUNT_ACCESS.as_u64()
        } + if has_value {
            GasCost::CALL_WITH_VALUE.as_u64()
                + if is_account_empty {
                    GasCost::NEW_ACCOUNT.as_u64()
                } else {
                    0
                }
        } else {
            0
        } + memory_expansion_gas_cost(
            geth_step.memory.borrow().word_size() as u64,
            next_memory_word_size,
        );
        let callee_gas_left = eip150_gas(geth_step.gas.0 - gas_cost, geth_step.stack.last()?);

>>>>>>> dc5fd5fa
        // There are 3 branches from here.
        match (
            state.is_precompiled(&call.address),
            callee_code_hash.to_fixed_bytes() == *EMPTY_HASH,
        ) {
            // 1. Call to precompiled.
            (true, _) => {
                warn!("Call to precompiled is left unimplemented");
                Ok(vec![exec_step])
            }
            // 2. Call to account with empty code.
            (_, true) => {
                log::warn!("Call to account with empty code is not supported yet.");
                for (field, value) in [
                    (CallContextField::LastCalleeId, 0.into()),
                    (CallContextField::LastCalleeReturnDataOffset, 0.into()),
                    (CallContextField::LastCalleeReturnDataLength, 0.into()),
                ] {
                    state.call_context_write(&mut exec_step, current_call.call_id, field, value);
                }
                state.handle_return(geth_step)?;
                Ok(vec![exec_step])
            }
            // 3. Call to account with non-empty code.
            (_, false) => {
                for (field, value) in [
                    (
                        CallContextField::ProgramCounter,
                        (geth_step.pc.0 + 1).into(),
                    ),
                    (
                        CallContextField::StackPointer,
                        (geth_step.stack.stack_pointer().0 + 6).into(),
                    ),
                    (
                        CallContextField::GasLeft,
                        (geth_step.gas.0 - gas_cost - callee_gas_left).into(),
                    ),
                    (CallContextField::MemorySize, next_memory_word_size.into()),
                    (
                        CallContextField::ReversibleWriteCounter,
                        (exec_step.reversible_write_counter + 1).into(),
                    ),
                ] {
                    state.call_context_write(&mut exec_step, current_call.call_id, field, value);
                }

                for (field, value) in [
                    (CallContextField::CallerId, current_call.call_id.into()),
                    (CallContextField::TxId, tx_id.into()),
                    (CallContextField::Depth, call.depth.into()),
                    (
                        CallContextField::CallerAddress,
                        call.caller_address.to_word(),
                    ),
                    (CallContextField::CalleeAddress, call.address.to_word()),
                    (
                        CallContextField::CallDataOffset,
                        call.call_data_offset.into(),
                    ),
                    (
                        CallContextField::CallDataLength,
                        call.call_data_length.into(),
                    ),
                    (
                        CallContextField::ReturnDataOffset,
                        call.return_data_offset.into(),
                    ),
                    (
                        CallContextField::ReturnDataLength,
                        call.return_data_length.into(),
                    ),
                    (CallContextField::Value, call.value),
                    (CallContextField::IsSuccess, (call.is_success as u64).into()),
                    (CallContextField::IsStatic, (call.is_static as u64).into()),
                    (CallContextField::LastCalleeId, 0.into()),
                    (CallContextField::LastCalleeReturnDataOffset, 0.into()),
                    (CallContextField::LastCalleeReturnDataLength, 0.into()),
                    (CallContextField::IsRoot, 0.into()),
                    (CallContextField::IsCreate, 0.into()),
                    (CallContextField::CodeHash, call.code_hash.to_word()),
                ] {
                    state.call_context_read(&mut exec_step, call.call_id, field, value);
                }

                Ok(vec![exec_step])
            }
        }
    }

    fn reconstruct_memory(
        &self,
        _state: &mut CircuitInputStateRef,
        geth_steps: &[GethExecStep],
    ) -> Result<Memory, Error> {
        let geth_step = &geth_steps[0];
        let args_offset = geth_step.stack.nth_last(3)?.as_usize();
        let args_length = geth_step.stack.nth_last(4)?.as_usize();
        let ret_offset = geth_step.stack.nth_last(5)?.as_usize();
        let ret_length = geth_step.stack.nth_last(6)?.as_usize();

<<<<<<< HEAD
=======
        // we need to keep the memory until parse_call complete
>>>>>>> dc5fd5fa
        let mut memory = geth_steps[0].memory.borrow().clone();
        let args_minimal = if args_length != 0 {
            args_offset + args_length
        } else {
            0
        };
        let ret_minimal = if ret_length != 0 {
            ret_offset + ret_length
        } else {
            0
        };
        if args_minimal != 0 || ret_minimal != 0 {
            let minimal_length = max(args_minimal, ret_minimal);
            memory.extend_at_least(minimal_length);
        }
        Ok(memory)
    }
}<|MERGE_RESOLUTION|>--- conflicted
+++ resolved
@@ -210,39 +210,6 @@
             state.account_read(&mut exec_step, call.address, field, value, value)?;
         }
 
-<<<<<<< HEAD
-=======
-        // Calculate next_memory_word_size and callee_gas_left manually in case
-        // there isn't next geth_step (e.g. callee doesn't have code).
-        let next_memory_word_size = [
-            geth_step.memory.borrow().word_size() as u64,
-            (call.call_data_offset + call.call_data_length + 31) / 32,
-            (call.return_data_offset + call.return_data_length + 31) / 32,
-        ]
-        .into_iter()
-        .max()
-        .unwrap();
-        let has_value = !call.value.is_zero();
-        let gas_cost = if is_warm {
-            GasCost::WARM_ACCESS.as_u64()
-        } else {
-            GasCost::COLD_ACCOUNT_ACCESS.as_u64()
-        } + if has_value {
-            GasCost::CALL_WITH_VALUE.as_u64()
-                + if is_account_empty {
-                    GasCost::NEW_ACCOUNT.as_u64()
-                } else {
-                    0
-                }
-        } else {
-            0
-        } + memory_expansion_gas_cost(
-            geth_step.memory.borrow().word_size() as u64,
-            next_memory_word_size,
-        );
-        let callee_gas_left = eip150_gas(geth_step.gas.0 - gas_cost, geth_step.stack.last()?);
-
->>>>>>> dc5fd5fa
         // There are 3 branches from here.
         match (
             state.is_precompiled(&call.address),
@@ -344,10 +311,7 @@
         let ret_offset = geth_step.stack.nth_last(5)?.as_usize();
         let ret_length = geth_step.stack.nth_last(6)?.as_usize();
 
-<<<<<<< HEAD
-=======
         // we need to keep the memory until parse_call complete
->>>>>>> dc5fd5fa
         let mut memory = geth_steps[0].memory.borrow().clone();
         let args_minimal = if args_length != 0 {
             args_offset + args_length
