//! CircuitInput builder tooling module.

use super::{
    get_call_memory_offset_length, get_create_init_code, Block, BlockContext, Call, CallContext,
    CallKind, CodeSource, ExecState, ExecStep, Transaction, TransactionContext,
};
use crate::{
    error::{get_step_reported_error, ExecError},
    exec_trace::OperationRef,
    operation::{
        AccountField, AccountOp, CallContextField, CallContextOp, MemoryOp, Op, OpEnum, Operation,
        StackOp, Target, TxAccessListAccountOp, TxLogField, TxLogOp, TxReceiptField, TxReceiptOp,
        RW,
    },
    state_db::{CodeDB, StateDB},
    Error,
};
use eth_types::{
    evm_types::{Gas, MemoryAddress, OpcodeId, StackAddress},
    Address, GethExecStep, Hash, ToAddress, ToBigEndian, Word, H256,
};
use ethers_core::utils::{get_contract_address, get_create2_address};

/// Reference to the internal state of the CircuitInputBuilder in a particular
/// [`ExecStep`].
pub struct CircuitInputStateRef<'a> {
    /// StateDB
    pub sdb: &'a mut StateDB,
    /// CodeDB
    pub code_db: &'a mut CodeDB,
    /// Block
    pub block: &'a mut Block,
    /// Block Context
    pub block_ctx: &'a mut BlockContext,
    /// Transaction
    pub tx: &'a mut Transaction,
    /// Transaction Context
    pub tx_ctx: &'a mut TransactionContext,
}

impl<'a> CircuitInputStateRef<'a> {
    /// Create a new step from a `GethExecStep`
    pub fn new_step(&self, geth_step: &GethExecStep) -> Result<ExecStep, Error> {
        let call_ctx = self.tx_ctx.call_ctx()?;

        let pre_log_id = if self.tx.is_steps_empty() {
            0
        } else {
            self.tx.last_step().log_id
        };

        Ok(ExecStep::new(
            geth_step,
            call_ctx.index,
            self.block_ctx.rwc,
            call_ctx.reversible_write_counter,
            pre_log_id,
        ))
    }

    /// Create a new BeginTx step
    pub fn new_begin_tx_step(&self) -> ExecStep {
        ExecStep {
            exec_state: ExecState::BeginTx,
            gas_left: Gas(self.tx.gas),
            rwc: self.block_ctx.rwc,
            ..Default::default()
        }
    }

    /// Create a new EndTx step
    pub fn new_end_tx_step(&self) -> ExecStep {
        let prev_step = self
            .tx
            .steps()
            .last()
            .expect("steps should have at least one BeginTx step");
        ExecStep {
            exec_state: ExecState::EndTx,
            gas_left: if prev_step.error.is_none() {
                Gas(prev_step.gas_left.0 - prev_step.gas_cost.0)
            } else {
                Gas(0)
            },

            rwc: self.block_ctx.rwc,
            // For tx without code execution
            reversible_write_counter: if let Some(call_ctx) = self.tx_ctx.calls().last() {
                call_ctx.reversible_write_counter
            } else {
                0
            },
            log_id: prev_step.log_id,
            ..Default::default()
        }
    }

    /// Push an [`Operation`](crate::operation::Operation) into the
    /// [`OperationContainer`](crate::operation::OperationContainer) with the
    /// next [`RWCounter`](crate::operation::RWCounter) and then adds a
    /// reference to the stored operation ([`OperationRef`]) inside the
    /// bus-mapping instance of the current [`ExecStep`].  Then increase the
    /// block_ctx [`RWCounter`](crate::operation::RWCounter) by one.
    pub fn push_op<T: Op>(&mut self, step: &mut ExecStep, rw: RW, op: T) {
        let op_ref =
            self.block
                .container
                .insert(Operation::new(self.block_ctx.rwc.inc_pre(), rw, op));
        step.bus_mapping_instance.push(op_ref);
    }

    /// Push a read type [`CallContextOp`] into the
    /// [`OperationContainer`](crate::operation::OperationContainer) with
    /// the next [`RWCounter`](crate::operation::RWCounter)  and then adds a
    /// reference to the stored operation ([`OperationRef`]) inside the
    /// bus-mapping instance of the current [`ExecStep`].  Then increase the
    /// block_ctx [`RWCounter`](crate::operation::RWCounter)  by one.
    pub fn call_context_read(
        &mut self,
        step: &mut ExecStep,
        call_id: usize,
        field: CallContextField,
        value: Word,
    ) {
        let op = CallContextOp {
            call_id,
            field,
            value,
        };

        self.push_op(step, RW::READ, op);
    }

    /// Push a write type [`CallContextOp`] into the
    /// [`OperationContainer`](crate::operation::OperationContainer) with
    /// the next [`RWCounter`](crate::operation::RWCounter)  and then adds a
    /// reference to the stored operation ([`OperationRef`]) inside the
    /// bus-mapping instance of the current [`ExecStep`].  Then increase the
    /// block_ctx [`RWCounter`](crate::operation::RWCounter)  by one.
    pub fn call_context_write(
        &mut self,
        step: &mut ExecStep,
        call_id: usize,
        field: CallContextField,
        value: Word,
    ) {
        let op = CallContextOp {
            call_id,
            field,
            value,
        };

        self.push_op(step, RW::WRITE, op);
    }

    /// Push an [`Operation`](crate::operation::Operation) with reversible to be
    /// true into the
    /// [`OperationContainer`](crate::operation::OperationContainer) with the
    /// next [`RWCounter`](crate::operation::RWCounter) and then adds a
    /// reference to the stored operation
    /// ([`OperationRef`]) inside the
    /// bus-mapping instance of the current [`ExecStep`]. Then increase the
    /// block_ctx [`RWCounter`](crate::operation::RWCounter) by one.
    /// This method should be used in `Opcode::gen_associated_ops` instead of
    /// `push_op` when the operation is `RW::WRITE` and it can be reverted (for
    /// example, a write [`StorageOp`](crate::operation::StorageOp)).
    pub fn push_op_reversible<T: Op>(
        &mut self,
        step: &mut ExecStep,
        rw: RW,
        op: T,
    ) -> Result<(), Error> {
        if matches!(rw, RW::WRITE) {
            self.apply_op(&op.clone().into_enum());
        }
        let op_ref = self.block.container.insert(Operation::new_reversible(
            self.block_ctx.rwc.inc_pre(),
            rw,
            op,
        ));
        step.bus_mapping_instance.push(op_ref);

        // Increase reversible_write_counter
        self.call_ctx_mut()?.reversible_write_counter += 1;

        // Add the operation into reversible_ops if this call is not persistent
        if !self.call()?.is_persistent {
            self.tx_ctx
                .reversion_groups
                .last_mut()
                .expect("reversion_groups should not be empty for non-persistent call")
                .op_refs
                .push((self.tx.steps().len(), op_ref));
        }

        Ok(())
    }

    /// Push a read type [`MemoryOp`] into the
    /// [`OperationContainer`](crate::operation::OperationContainer) with the
    /// next [`RWCounter`](crate::operation::RWCounter) and `call_id`, and then
    /// adds a reference to the stored operation ([`OperationRef`]) inside
    /// the bus-mapping instance of the current [`ExecStep`].  Then increase
    /// the `block_ctx` [`RWCounter`](crate::operation::RWCounter) by one.
    pub fn memory_read(
        &mut self,
        step: &mut ExecStep,
        address: MemoryAddress,
        value: u8,
    ) -> Result<(), Error> {
        let call_id = self.call()?.call_id;
        self.push_op(step, RW::READ, MemoryOp::new(call_id, address, value));
        Ok(())
    }

    /// Push a write type [`MemoryOp`] into the
    /// [`OperationContainer`](crate::operation::OperationContainer) with the
    /// next [`RWCounter`](crate::operation::RWCounter) and `call_id`, and then
    /// adds a reference to the stored operation ([`OperationRef`]) inside
    /// the bus-mapping instance of the current [`ExecStep`].  Then increase
    /// the `block_ctx` [`RWCounter`](crate::operation::RWCounter)  by one.
    pub fn memory_write(
        &mut self,
        step: &mut ExecStep,
        address: MemoryAddress,
        value: u8,
    ) -> Result<(), Error> {
        let call_id = self.call()?.call_id;
        self.push_op(step, RW::WRITE, MemoryOp::new(call_id, address, value));
        Ok(())
    }

    /// Push a write type [`StackOp`] into the
    /// [`OperationContainer`](crate::operation::OperationContainer) with the
    /// next [`RWCounter`](crate::operation::RWCounter)  and `call_id`, and then
    /// adds a reference to the stored operation ([`OperationRef`]) inside
    /// the bus-mapping instance of the current [`ExecStep`].  Then increase
    /// the `block_ctx` [`RWCounter`](crate::operation::RWCounter) by one.
    pub fn stack_write(
        &mut self,
        step: &mut ExecStep,
        address: StackAddress,
        value: Word,
    ) -> Result<(), Error> {
        let call_id = self.call()?.call_id;
        self.push_op(step, RW::WRITE, StackOp::new(call_id, address, value));
        Ok(())
    }

    /// Push a read type [`StackOp`] into the
    /// [`OperationContainer`](crate::operation::OperationContainer) with the
    /// next [`RWCounter`](crate::operation::RWCounter)  and `call_id`, and then
    /// adds a reference to the stored operation ([`OperationRef`]) inside
    /// the bus-mapping instance of the current [`ExecStep`].  Then increase
    /// the `block_ctx` [`RWCounter`](crate::operation::RWCounter)  by one.
    pub fn stack_read(
        &mut self,
        step: &mut ExecStep,
        address: StackAddress,
        value: Word,
    ) -> Result<(), Error> {
        let call_id = self.call()?.call_id;
        self.push_op(step, RW::READ, StackOp::new(call_id, address, value));
        Ok(())
    }

    /// Push a read type [`AccountOp`] into the
    /// [`OperationContainer`](crate::operation::OperationContainer) with the
    /// next [`RWCounter`](crate::operation::RWCounter), and then
    /// adds a reference to the stored operation ([`OperationRef`]) inside
    /// the bus-mapping instance of the current [`ExecStep`].  Then increase
    /// the `block_ctx` [`RWCounter`](crate::operation::RWCounter)  by one.
    pub fn account_read(
        &mut self,
        step: &mut ExecStep,
        address: Address,
        field: AccountField,
        value: Word,
        value_prev: Word,
    ) -> Result<(), Error> {
        self.push_op(
            step,
            RW::READ,
            AccountOp::new(address, field, value, value_prev),
        );
        Ok(())
    }

    /// Push a write type [`AccountOp`] into the
    /// [`OperationContainer`](crate::operation::OperationContainer) with the
    /// next [`RWCounter`](crate::operation::RWCounter), and then
    /// adds a reference to the stored operation ([`OperationRef`]) inside
    /// the bus-mapping instance of the current [`ExecStep`].  Then increase
    /// the `block_ctx` [`RWCounter`](crate::operation::RWCounter)  by one.
    pub fn account_write(
        &mut self,
        step: &mut ExecStep,
        address: Address,
        field: AccountField,
        value: Word,
        value_prev: Word,
    ) -> Result<(), Error> {
        self.push_op(
            step,
            RW::WRITE,
            AccountOp::new(address, field, value, value_prev),
        );
        Ok(())
    }

    /// Push a write type [`TxLogOp`] into the
    /// [`OperationContainer`](crate::operation::OperationContainer) with the
    /// next [`RWCounter`](crate::operation::RWCounter), and then
    /// adds a reference to the stored operation ([`OperationRef`]) inside
    /// the bus-mapping instance of the current [`ExecStep`].  Then increase
    /// the `block_ctx` [`RWCounter`](crate::operation::RWCounter)  by one.
    pub fn tx_log_write(
        &mut self,
        step: &mut ExecStep,
        tx_id: usize,
        log_id: usize,
        field: TxLogField,
        index: usize,
        value: Word,
    ) -> Result<(), Error> {
        self.push_op(
            step,
            RW::WRITE,
            TxLogOp::new(tx_id, log_id, field, index, value),
        );
        Ok(())
    }

    /// Push a read type [`TxReceiptOp`] into the
    /// [`OperationContainer`](crate::operation::OperationContainer) with the
    /// next [`RWCounter`](crate::operation::RWCounter), and then
    /// adds a reference to the stored operation ([`OperationRef`]) inside
    /// the bus-mapping instance of the current [`ExecStep`].  Then increase
    /// the `block_ctx` [`RWCounter`](crate::operation::RWCounter)  by one.
    pub fn tx_receipt_read(
        &mut self,
        step: &mut ExecStep,
        tx_id: usize,
        field: TxReceiptField,
        value: u64,
    ) -> Result<(), Error> {
        self.push_op(
            step,
            RW::READ,
            TxReceiptOp {
                tx_id,
                field,
                value,
            },
        );
        Ok(())
    }

    /// Push a write type [`TxAccessListAccountOp`] into the
    /// [`OperationContainer`](crate::operation::OperationContainer) with the
    /// next [`RWCounter`](crate::operation::RWCounter), and then
    /// adds a reference to the stored operation ([`OperationRef`]) inside
    /// the bus-mapping instance of the current [`ExecStep`].  Then increase
    /// the `block_ctx` [`RWCounter`](crate::operation::RWCounter)  by one.
    pub fn tx_accesslist_account_write(
        &mut self,
        step: &mut ExecStep,
        tx_id: usize,
        address: Address,
        is_warm: bool,
        is_warm_prev: bool,
    ) -> Result<(), Error> {
        self.push_op(
            step,
            RW::WRITE,
            TxAccessListAccountOp {
                tx_id,
                address,
                is_warm,
                is_warm_prev,
            },
        );
        Ok(())
    }

    /// Push 2 reversible [`AccountOp`] to update `sender` and `receiver`'s
    /// balance by `value`, with `sender` being extraly charged with `fee`.
    pub fn transfer_with_fee(
        &mut self,
        step: &mut ExecStep,
        sender: Address,
        receiver: Address,
        value: Word,
        fee: Word,
    ) -> Result<(), Error> {
        let (found, sender_account) = self.sdb.get_account(&sender);
        if !found {
            return Err(Error::AccountNotFound(sender));
        }
        let sender_balance_prev = sender_account.balance;
        let sender_balance = sender_account.balance - value - fee;
        self.push_op_reversible(
            step,
            RW::WRITE,
            AccountOp {
                address: sender,
                field: AccountField::Balance,
                value: sender_balance,
                value_prev: sender_balance_prev,
            },
        )?;

        let (found, receiver_account) = self.sdb.get_account(&receiver);
        if !found {
            return Err(Error::AccountNotFound(receiver));
        }
        let receiver_balance_prev = receiver_account.balance;
        let receiver_balance = receiver_account.balance + value;
        self.push_op_reversible(
            step,
            RW::WRITE,
            AccountOp {
                address: receiver,
                field: AccountField::Balance,
                value: receiver_balance,
                value_prev: receiver_balance_prev,
            },
        )?;

        Ok(())
    }

    /// Same functionality with `transfer_with_fee` but with `fee` set zero.
    pub fn transfer(
        &mut self,
        step: &mut ExecStep,
        sender: Address,
        receiver: Address,
        value: Word,
    ) -> Result<(), Error> {
        self.transfer_with_fee(step, sender, receiver, value, Word::zero())
    }

    pub fn code_hash(&self, address: Address) -> Result<Hash, Error> {
        self.code_db
            .address_hash
            .get(&address)
            .copied()
            .ok_or(Error::AccountNotFound(address))
    }

    /// Fetch and return code for the given code hash from the code DB.
    pub fn code(&self, code_hash: H256) -> Result<Vec<u8>, Error> {
        self.code_db
            .hash_code
            .get(&code_hash)
            .cloned()
            .ok_or(Error::CodeNotFound(code_hash))
    }

    /// Reference to the caller's Call
    pub fn caller(&self) -> Result<&Call, Error> {
        self.tx_ctx
            .caller_index()
            .map(|caller_idx| &self.tx.calls()[caller_idx])
    }

    /// Reference to the current Call
    pub fn call(&self) -> Result<&Call, Error> {
        self.tx_ctx
            .call_index()
            .map(|call_idx| &self.tx.calls()[call_idx])
    }

    /// Mutable reference to the current Call
    pub fn call_mut(&mut self) -> Result<&mut Call, Error> {
        self.tx_ctx
            .call_index()
            .map(|call_idx| &mut self.tx.calls_mut()[call_idx])
    }

    /// Reference to the current CallContext
    pub fn caller_ctx(&self) -> Result<&CallContext, Error> {
        self.tx_ctx.caller_ctx()
    }

    /// Reference to the current CallContext
    pub fn call_ctx(&self) -> Result<&CallContext, Error> {
        self.tx_ctx.call_ctx()
    }

    /// Mutable reference to the call CallContext
    pub fn call_ctx_mut(&mut self) -> Result<&mut CallContext, Error> {
        self.tx_ctx.call_ctx_mut()
    }

<<<<<<< HEAD
=======
    /// Mutable reference to the caller CallContext
>>>>>>> dc5fd5fa
    pub fn caller_ctx_mut(&mut self) -> Result<&mut CallContext, Error> {
        self.tx_ctx
            .calls
            .iter_mut()
            .rev()
            .nth(1)
            .ok_or(Error::InternalError("caller id not found in call map"))
    }

    /// Push a new [`Call`] into the [`Transaction`], and add its index and
    /// [`CallContext`] in the `call_stack` of the [`TransactionContext`]
    pub fn push_call(&mut self, call: Call, step: &GethExecStep) {
        let call_data = match call.kind {
            CallKind::Call | CallKind::CallCode | CallKind::DelegateCall | CallKind::StaticCall => {
                step.memory
                    .borrow()
                    .read_chunk(call.call_data_offset.into(), call.call_data_length.into())
            }
            CallKind::Create | CallKind::Create2 => Vec::new(),
        };

        let call_id = call.call_id;
        let call_idx = self.tx.calls().len();

        self.tx_ctx.push_call_ctx(call_idx, call_data);
        self.tx.push_call(call);

        self.block_ctx
            .call_map
            .insert(call_id, (self.block.txs.len(), call_idx));
    }

    /// Return the contract address of a CREATE step.  This is calculated by
    /// inspecting the current address and its nonce from the StateDB.
    pub(crate) fn create_address(&self) -> Result<Address, Error> {
        let sender = self.call()?.address;
        let (found, account) = self.sdb.get_account(&sender);
        if !found {
            return Err(Error::AccountNotFound(sender));
        }
        Ok(get_contract_address(sender, account.nonce))
    }

    /// Return the contract address of a CREATE2 step.  This is calculated
    /// deterministically from the arguments in the stack.
    pub(crate) fn create2_address(&self, step: &GethExecStep) -> Result<Address, Error> {
        let salt = step.stack.nth_last(3)?;
        let init_code = get_create_init_code(step)?;
        Ok(get_create2_address(
            self.call()?.address,
            salt.to_be_bytes().to_vec(),
            init_code,
        ))
    }

    /// Check if address is a precompiled or not.
    pub fn is_precompiled(&self, address: &Address) -> bool {
        address.0[0..19] == [0u8; 19] && (1..=9).contains(&address.0[19])
    }

    // TODO: Remove unwrap() and add err handling.
    /// Parse [`Call`] from a *CALL*/CREATE* step.
    pub fn parse_call(&mut self, step: &GethExecStep) -> Result<Call, Error> {
        let is_success = *self
            .tx_ctx
            .call_is_success
            .get(self.tx.calls().len())
            .unwrap();
        let kind = CallKind::try_from(step.op)?;
        let caller = self.call()?;

        let (caller_address, address, value) = match kind {
            CallKind::Call => (
                caller.address,
                step.stack.nth_last(1)?.to_address(),
                step.stack.nth_last(2)?,
            ),
            CallKind::CallCode => (caller.address, caller.address, step.stack.nth_last(2)?),
            CallKind::DelegateCall => (caller.caller_address, caller.address, Word::zero()),
            CallKind::StaticCall => (
                caller.address,
                step.stack.nth_last(1)?.to_address(),
                Word::zero(),
            ),
            CallKind::Create => (caller.address, self.create_address()?, step.stack.last()?),
            CallKind::Create2 => (
                caller.address,
                self.create2_address(step)?,
                step.stack.last()?,
            ),
        };

        let (code_source, code_hash) = match kind {
            CallKind::Create | CallKind::Create2 => {
                let init_code = get_create_init_code(step)?;
<<<<<<< HEAD
                let code_hash = self.code_db.insert(None, init_code.to_vec());
=======
                let code_hash = self.code_db.insert(None, init_code);
>>>>>>> dc5fd5fa
                (CodeSource::Memory, code_hash)
            }
            _ => {
                let code_address = match kind {
                    CallKind::CallCode | CallKind::DelegateCall => {
                        step.stack.nth_last(1)?.to_address()
                    }
                    _ => address,
                };
                let (found, account) = self.sdb.get_account(&code_address);
                if !found {
                    return Err(Error::AccountNotFound(code_address));
                }
                (CodeSource::Address(code_address), account.code_hash)
            }
        };

        let (call_data_offset, call_data_length, return_data_offset, return_data_length) =
            match kind {
                CallKind::Call | CallKind::CallCode => {
                    let call_data = get_call_memory_offset_length(step, 3)?;
                    let return_data = get_call_memory_offset_length(step, 5)?;
                    (call_data.0, call_data.1, return_data.0, return_data.1)
                }
                CallKind::DelegateCall | CallKind::StaticCall => {
                    let call_data = get_call_memory_offset_length(step, 2)?;
                    let return_data = get_call_memory_offset_length(step, 4)?;
                    (call_data.0, call_data.1, return_data.0, return_data.1)
                }
                CallKind::Create | CallKind::Create2 => (0, 0, 0, 0),
            };

        let caller = self.call()?;
        let call = Call {
            call_id: self.block_ctx.rwc.0,
            caller_id: caller.call_id,
            kind,
            is_static: kind == CallKind::StaticCall || caller.is_static,
            is_root: false,
            is_persistent: caller.is_persistent && is_success,
            is_success,
            rw_counter_end_of_reversion: 0,
            caller_address,
            address,
            code_source,
            code_hash,
            depth: caller.depth + 1,
            value,
            call_data_offset,
            call_data_length,
            return_data_offset,
            return_data_length,
        };

        Ok(call)
    }

    /// Return the reverted version of an op by op_ref only if the original op
    /// was reversible.
    fn get_rev_op_by_ref(&self, op_ref: &OperationRef) -> Option<OpEnum> {
        match op_ref {
            OperationRef(Target::Storage, idx) => {
                let operation = &self.block.container.storage[*idx];
                if operation.rw().is_write() && operation.reversible() {
                    Some(OpEnum::Storage(operation.op().reverse()))
                } else {
                    None
                }
            }
            OperationRef(Target::TxAccessListAccount, idx) => {
                let operation = &self.block.container.tx_access_list_account[*idx];
                if operation.rw().is_write() && operation.reversible() {
                    Some(OpEnum::TxAccessListAccount(operation.op().reverse()))
                } else {
                    None
                }
            }
            OperationRef(Target::TxAccessListAccountStorage, idx) => {
                let operation = &self.block.container.tx_access_list_account_storage[*idx];
                if operation.rw().is_write() && operation.reversible() {
                    Some(OpEnum::TxAccessListAccountStorage(operation.op().reverse()))
                } else {
                    None
                }
            }
            OperationRef(Target::TxRefund, idx) => {
                let operation = &self.block.container.tx_refund[*idx];
                if operation.rw().is_write() && operation.reversible() {
                    Some(OpEnum::TxRefund(operation.op().reverse()))
                } else {
                    None
                }
            }
            OperationRef(Target::Account, idx) => {
                let operation = &self.block.container.account[*idx];
                if operation.rw().is_write() && operation.reversible() {
                    Some(OpEnum::Account(operation.op().reverse()))
                } else {
                    None
                }
            }
            OperationRef(Target::AccountDestructed, idx) => {
                let operation = &self.block.container.account_destructed[*idx];
                if operation.rw().is_write() && operation.reversible() {
                    Some(OpEnum::AccountDestructed(operation.op().reverse()))
                } else {
                    None
                }
            }
            _ => None,
        }
    }

    /// Apply op to state.
    fn apply_op(&mut self, op: &OpEnum) {
        match &op {
            OpEnum::Storage(op) => {
                self.sdb.set_storage(&op.address, &op.key, &op.value);
            }
            OpEnum::TxAccessListAccount(op) => {
                if !op.is_warm_prev && op.is_warm {
                    self.sdb.add_account_to_access_list(op.address);
                }
                if op.is_warm_prev && !op.is_warm {
                    self.sdb.remove_account_from_access_list(&op.address);
                }
            }
            OpEnum::TxAccessListAccountStorage(op) => {
                if !op.is_warm_prev && op.is_warm {
                    self.sdb
                        .add_account_storage_to_access_list((op.address, op.key));
                }
                if op.is_warm_prev && !op.is_warm {
                    self.sdb
                        .remove_account_storage_from_access_list(&(op.address, op.key));
                }
            }
            OpEnum::Account(op) => {
                let (_, account) = self.sdb.get_account_mut(&op.address);
                match op.field {
                    AccountField::Nonce => account.nonce = op.value,
                    AccountField::Balance => account.balance = op.value,
                    AccountField::CodeHash => {
                        account.code_hash = op.value.to_be_bytes().into();
                    }
                }
            }
            OpEnum::TxRefund(op) => {
                self.sdb.set_refund(op.value);
            }
            OpEnum::AccountDestructed(_) => unimplemented!(),
            _ => unreachable!(),
        };
    }

    /// Handle a reversion group
    fn handle_reversion(&mut self) {
        let reversion_group = self
            .tx_ctx
            .reversion_groups
            .pop()
            .expect("reversion_groups should not be empty for non-persistent call");

        // Apply reversions
        for (step_index, op_ref) in reversion_group.op_refs.iter().rev().copied() {
            if let Some(op) = self.get_rev_op_by_ref(&op_ref) {
                self.apply_op(&op);
                let rev_op_ref = self.block.container.insert_op_enum(
                    self.block_ctx.rwc.inc_pre(),
                    RW::WRITE,
                    false,
                    op,
                );
                self.tx.steps_mut()[step_index]
                    .bus_mapping_instance
                    .push(rev_op_ref);
            }
        }

        // Set calls' `rw_counter_end_of_reversion`
        let rwc = self.block_ctx.rwc.0 - 1;
        for (call_idx, reversible_write_counter_offset) in reversion_group.calls {
            self.tx.calls_mut()[call_idx].rw_counter_end_of_reversion =
                rwc - reversible_write_counter_offset;
        }
    }

    /// Handle a return step caused by any opcode that causes a return to the
    /// previous call context.
    pub fn handle_return(&mut self, step: &GethExecStep) -> Result<(), Error> {
        let call = self.call()?.clone();

        // Store deployed code if it's a successful create
        if call.is_create() && call.is_success {
            let offset = step.stack.nth_last(0)?;
            let length = step.stack.nth_last(1)?;
            let code = step
                .memory
                .borrow()
                .read_chunk(offset.low_u64().into(), length.low_u64().into());
            let code_hash = self.code_db.insert(None, code);
            let (found, callee_account) = self.sdb.get_account_mut(&call.address);
            if !found {
                return Err(Error::AccountNotFound(call.address));
            }
            callee_account.code_hash = code_hash;
        }

        // Handle reversion if this call doens't end successfully
        if !self.call()?.is_success {
            self.handle_reversion();
        }

        self.tx_ctx.pop_call_ctx();

        Ok(())
    }

    pub(crate) fn get_step_err(
        &self,
        step: &GethExecStep,
        next_step: Option<&GethExecStep>,
    ) -> Result<Option<ExecError>, Error> {
        if let Some(error) = &step.error {
            return Ok(Some(get_step_reported_error(&step.op, error)));
        }

        if matches!(step.op, OpcodeId::INVALID(_)) {
            return Ok(Some(ExecError::InvalidOpcode));
        }

        // When last step has opcodes that halt, there's no error.
        if matches!(next_step, None)
            && matches!(
                step.op,
                OpcodeId::STOP | OpcodeId::RETURN | OpcodeId::REVERT | OpcodeId::SELFDESTRUCT
            )
        {
            return Ok(None);
        }

        let next_depth = next_step.map(|s| s.depth).unwrap_or(0);
        let next_result = next_step
            .map(|s| s.stack.last().unwrap_or_else(|_| Word::zero()))
            .unwrap_or_else(Word::zero);

        let call = self.call()?;

        // Return from a call with a failure
        if step.depth != next_depth && next_result.is_zero() {
            if !matches!(step.op, OpcodeId::RETURN) {
                // Without calling RETURN
                return Ok(match step.op {
                    OpcodeId::JUMP | OpcodeId::JUMPI => Some(ExecError::InvalidJump),
                    OpcodeId::RETURNDATACOPY => Some(ExecError::ReturnDataOutOfBounds),
                    // Break write protection (CALL with value will be handled below)
                    OpcodeId::SSTORE
                    | OpcodeId::CREATE
                    | OpcodeId::CREATE2
                    | OpcodeId::SELFDESTRUCT
                    | OpcodeId::LOG0
                    | OpcodeId::LOG1
                    | OpcodeId::LOG2
                    | OpcodeId::LOG3
                    | OpcodeId::LOG4
                        if call.is_static =>
                    {
                        Some(ExecError::WriteProtection)
                    }
                    OpcodeId::REVERT => None,
                    _ => {
                        return Err(Error::UnexpectedExecStepError(
                            "call failure without return",
                            step.clone(),
                        ));
                    }
                });
            } else {
                // Return from a {CREATE, CREATE2} with a failure, via RETURN
                if !call.is_root && call.is_create() {
                    let offset = step.stack.nth_last(0)?;
                    let length = step.stack.nth_last(1)?;
                    if length > Word::from(0x6000u64) {
                        return Ok(Some(ExecError::MaxCodeSizeExceeded));
                    } else if length > Word::zero()
                        && !step.memory.borrow().is_empty()
                        && step.memory.borrow().0.get(offset.low_u64() as usize) == Some(&0xef)
                    {
                        return Ok(Some(ExecError::InvalidCreationCode));
                    } else if Word::from(200u64) * length > Word::from(step.gas.0) {
                        return Ok(Some(ExecError::CodeStoreOutOfGas));
                    } else {
                        return Err(Error::UnexpectedExecStepError(
                            "failure in RETURN from {CREATE, CREATE2}",
                            step.clone(),
                        ));
                    }
                } else {
                    return Err(Error::UnexpectedExecStepError(
                        "failure in RETURN",
                        step.clone(),
                    ));
                }
            }
        }

        // Return from a call via RETURN or STOP and having a success result is
        // OK.

        // Return from a call without calling RETURN or STOP and having success
        // is unexpected.
        if step.depth != next_depth
            && next_result != Word::zero()
            && !matches!(step.op, OpcodeId::RETURN | OpcodeId::STOP)
        {
            return Err(Error::UnexpectedExecStepError(
                "success result without {RETURN, STOP}",
                step.clone(),
            ));
        }

        // The *CALL*/CREATE* code was not executed
        let next_pc = next_step.map(|s| s.pc.0).unwrap_or(1);
        if matches!(
            step.op,
            OpcodeId::CALL
                | OpcodeId::CALLCODE
                | OpcodeId::DELEGATECALL
                | OpcodeId::STATICCALL
                | OpcodeId::CREATE
                | OpcodeId::CREATE2
        ) && next_result.is_zero()
            && next_pc != 0
        {
            if step.depth == 1025 {
                return Ok(Some(ExecError::Depth));
            }

            // Insufficient_balance
            let value = match step.op {
                OpcodeId::CALL | OpcodeId::CALLCODE => step.stack.nth_last(2)?,
                OpcodeId::CREATE | OpcodeId::CREATE2 => step.stack.nth_last(0)?,
                _ => Word::zero(),
            };

            // CALL with value
            if matches!(step.op, OpcodeId::CALL) && !value.is_zero() && self.call()?.is_static {
                return Ok(Some(ExecError::WriteProtection));
            }

            let sender = self.call()?.address;
            let (found, account) = self.sdb.get_account(&sender);
            if !found {
                return Err(Error::AccountNotFound(sender));
            }
            if account.balance < value {
                return Ok(Some(ExecError::InsufficientBalance));
            }

            // Address collision
            if matches!(step.op, OpcodeId::CREATE | OpcodeId::CREATE2) {
                let address = match step.op {
                    OpcodeId::CREATE => self.create_address()?,
                    OpcodeId::CREATE2 => self.create2_address(step)?,
                    _ => unreachable!(),
                };
                let (found, _) = self.sdb.get_account(&address);
                if found {
                    return Ok(Some(ExecError::ContractAddressCollision));
                }
            }

            return Err(Error::UnexpectedExecStepError(
                "*CALL*/CREATE* code not executed",
                step.clone(),
            ));
        }

        Ok(None)
    }
}<|MERGE_RESOLUTION|>--- conflicted
+++ resolved
@@ -17,7 +17,7 @@
 };
 use eth_types::{
     evm_types::{Gas, MemoryAddress, OpcodeId, StackAddress},
-    Address, GethExecStep, Hash, ToAddress, ToBigEndian, Word, H256,
+    Address, GethExecStep, ToAddress, ToBigEndian, Word, H256,
 };
 use ethers_core::utils::{get_contract_address, get_create2_address};
 
@@ -441,14 +441,6 @@
         self.transfer_with_fee(step, sender, receiver, value, Word::zero())
     }
 
-    pub fn code_hash(&self, address: Address) -> Result<Hash, Error> {
-        self.code_db
-            .address_hash
-            .get(&address)
-            .copied()
-            .ok_or(Error::AccountNotFound(address))
-    }
-
     /// Fetch and return code for the given code hash from the code DB.
     pub fn code(&self, code_hash: H256) -> Result<Vec<u8>, Error> {
         self.code_db
@@ -494,10 +486,7 @@
         self.tx_ctx.call_ctx_mut()
     }
 
-<<<<<<< HEAD
-=======
     /// Mutable reference to the caller CallContext
->>>>>>> dc5fd5fa
     pub fn caller_ctx_mut(&mut self) -> Result<&mut CallContext, Error> {
         self.tx_ctx
             .calls
@@ -593,11 +582,7 @@
         let (code_source, code_hash) = match kind {
             CallKind::Create | CallKind::Create2 => {
                 let init_code = get_create_init_code(step)?;
-<<<<<<< HEAD
-                let code_hash = self.code_db.insert(None, init_code.to_vec());
-=======
                 let code_hash = self.code_db.insert(None, init_code);
->>>>>>> dc5fd5fa
                 (CodeSource::Memory, code_hash)
             }
             _ => {
