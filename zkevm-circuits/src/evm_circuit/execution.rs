use super::util::{CachedRegion, CellManager, StoredExpression};
use crate::{
    evm_circuit::{
        param::{MAX_STEP_HEIGHT, STEP_WIDTH},
        step::{ExecutionState, Step},
        table::{LookupTable, Table},
        util::{
            constraint_builder::{BaseConstraintBuilder, ConstraintBuilder},
            rlc, CellType,
        },
        witness::{Block, Call, ExecStep, Transaction},
    },
    util::Expr,
};
use eth_types::Field;
use halo2_proofs::{
    arithmetic::FieldExt,
    circuit::{Layouter, Region},
    plonk::{Advice, Column, ConstraintSystem, Error, Expression, Selector, VirtualCells},
    poly::Rotation,
};
use std::{collections::HashMap, convert::TryInto, iter};

mod add_sub;
mod begin_tx;
mod bitwise;
mod block_ctx;
mod byte;
mod call;
mod calldatacopy;
mod calldataload;
mod calldatasize;
mod caller;
mod callvalue;
mod chainid;
mod codecopy;
mod comparator;
mod copy_code_to_memory;
mod copy_to_log;
mod dummy;
mod dup;
mod end_block;
mod end_tx;
mod error_oog_static_memory;
mod extcodehash;
mod gas;
mod gasprice;
mod is_zero;
mod jump;
mod jumpdest;
mod jumpi;
mod logs;
mod memory;
mod memory_copy;
mod msize;
mod mul_div_mod;
mod origin;
mod pc;
mod pop;
mod push;
mod r#return;
mod selfbalance;
mod shl;
mod shr;
mod signed_comparator;
mod signextend;
mod sload;
mod sstore;
mod stop;
mod swap;

use add_sub::AddSubGadget;
use begin_tx::BeginTxGadget;
use bitwise::BitwiseGadget;
use block_ctx::{BlockCtxU160Gadget, BlockCtxU256Gadget, BlockCtxU64Gadget};
use byte::ByteGadget;
use call::CallGadget;
use calldatacopy::CallDataCopyGadget;
use calldataload::CallDataLoadGadget;
use calldatasize::CallDataSizeGadget;
use caller::CallerGadget;
use callvalue::CallValueGadget;
use chainid::ChainIdGadget;
use codecopy::CodeCopyGadget;
use comparator::ComparatorGadget;
use copy_code_to_memory::CopyCodeToMemoryGadget;
use copy_to_log::CopyToLogGadget;
use dummy::DummyGadget;
use dup::DupGadget;
use end_block::EndBlockGadget;
use end_tx::EndTxGadget;
use error_oog_static_memory::ErrorOOGStaticMemoryGadget;
use extcodehash::ExtcodehashGadget;
use gas::GasGadget;
use gasprice::GasPriceGadget;
use is_zero::IsZeroGadget;
use jump::JumpGadget;
use jumpdest::JumpdestGadget;
use jumpi::JumpiGadget;
use memory::MemoryGadget;
use memory_copy::CopyToMemoryGadget;
use msize::MsizeGadget;
use mul_div_mod::MulDivModGadget;
use origin::OriginGadget;
use pc::PcGadget;
use pop::PopGadget;
use push::PushGadget;
use r#return::ReturnGadget;
use selfbalance::SelfbalanceGadget;
use shl::ShlGadget;
use shr::ShrGadget;
use signed_comparator::SignedComparatorGadget;
use signextend::SignextendGadget;
use sload::SloadGadget;
use sstore::SstoreGadget;
use stop::StopGadget;
use swap::SwapGadget;

pub(crate) trait ExecutionGadget<F: FieldExt> {
    const NAME: &'static str;

    const EXECUTION_STATE: ExecutionState;

    fn configure(cb: &mut ConstraintBuilder<F>) -> Self;

    fn assign_exec_step(
        &self,
        region: &mut CachedRegion<'_, '_, F>,
        offset: usize,
        block: &Block<F>,
        transaction: &Transaction,
        call: &Call,
        step: &ExecStep,
    ) -> Result<(), Error>;
}

#[derive(Clone, Debug)]
pub(crate) struct ExecutionConfig<F> {
    q_usable: Selector,
    q_step: Column<Advice>,
    num_rows_until_next_step: Column<Advice>,
    num_rows_inv: Column<Advice>,
    q_step_first: Selector,
    q_step_last: Selector,
    advices: [Column<Advice>; STEP_WIDTH],
    step: Step<F>,
    // internal state gadgets
    height_map: HashMap<ExecutionState, usize>,
    stored_expressions_map: HashMap<ExecutionState, Vec<StoredExpression<F>>>,
    begin_tx_gadget: BeginTxGadget<F>,
    copy_to_memory_gadget: CopyToMemoryGadget<F>,
    end_block_gadget: EndBlockGadget<F>,
    end_tx_gadget: EndTxGadget<F>,
    // opcode gadgets
    add_sub_gadget: AddSubGadget<F>,
    bitwise_gadget: BitwiseGadget<F>,
    byte_gadget: ByteGadget<F>,
    call_gadget: CallGadget<F>,
    call_value_gadget: CallValueGadget<F>,
    calldatacopy_gadget: CallDataCopyGadget<F>,
    calldataload_gadget: CallDataLoadGadget<F>,
    calldatasize_gadget: CallDataSizeGadget<F>,
    caller_gadget: CallerGadget<F>,
    chainid_gadget: ChainIdGadget<F>,
    codecopy_gadget: CodeCopyGadget<F>,
    comparator_gadget: ComparatorGadget<F>,
    copy_code_to_memory_gadget: CopyCodeToMemoryGadget<F>,
    copy_to_log_gadget: CopyToLogGadget<F>,
    dup_gadget: DupGadget<F>,
    extcodehash_gadget: ExtcodehashGadget<F>,
    gas_gadget: GasGadget<F>,
    gasprice_gadget: GasPriceGadget<F>,
    iszero_gadget: IsZeroGadget<F>,
    jump_gadget: JumpGadget<F>,
    jumpdest_gadget: JumpdestGadget<F>,
    jumpi_gadget: JumpiGadget<F>,
    log_gadget: DummyGadget<F, 0, 0, { ExecutionState::LOG }>,
    memory_gadget: MemoryGadget<F>,
    msize_gadget: MsizeGadget<F>,
    mul_div_mod_gadget: MulDivModGadget<F>,
    origin_gadget: OriginGadget<F>,
    pc_gadget: PcGadget<F>,
    pop_gadget: PopGadget<F>,
    push_gadget: PushGadget<F>,
    return_gadget: ReturnGadget<F>,
    selfbalance_gadget: SelfbalanceGadget<F>,
    sha3_gadget: DummyGadget<F, 2, 1, { ExecutionState::SHA3 }>,
    shl_gadget: ShlGadget<F>,
    shr_gadget: ShrGadget<F>,
    signed_comparator_gadget: SignedComparatorGadget<F>,
    signextend_gadget: SignextendGadget<F>,
    sload_gadget: SloadGadget<F>,
    sstore_gadget: SstoreGadget<F>,
    stop_gadget: StopGadget<F>,
    swap_gadget: SwapGadget<F>,
    block_ctx_u64_gadget: BlockCtxU64Gadget<F>,
    block_ctx_u160_gadget: BlockCtxU160Gadget<F>,
    block_ctx_u256_gadget: BlockCtxU256Gadget<F>,
    // error gadgets
    error_oog_static_memory_gadget: ErrorOOGStaticMemoryGadget<F>,
}

impl<F: Field> ExecutionConfig<F> {
    #[allow(clippy::too_many_arguments)]
    pub(crate) fn configure(
        meta: &mut ConstraintSystem<F>,
        power_of_randomness: [Expression<F>; 31],
        fixed_table: &dyn LookupTable<F>,
        byte_table: &dyn LookupTable<F>,
        tx_table: &dyn LookupTable<F>,
        rw_table: &dyn LookupTable<F>,
        bytecode_table: &dyn LookupTable<F>,
        block_table: &dyn LookupTable<F>,
    ) -> Self {
        let q_usable = meta.complex_selector();
        let q_step = meta.advice_column();
        let num_rows_until_next_step = meta.advice_column();
        let num_rows_inv = meta.advice_column();
        let q_step_first = meta.complex_selector();
        let q_step_last = meta.complex_selector();
        let advices = [(); STEP_WIDTH].map(|_| meta.advice_column());

        let step_curr = Step::new(meta, advices, 0);
        let mut height_map = HashMap::new();

        meta.create_gate("Constrain execution state", |meta| {
            let q_usable = meta.query_selector(q_usable);
            let q_step = meta.query_advice(q_step, Rotation::cur());
            let q_step_first = meta.query_selector(q_step_first);
            let q_step_last = meta.query_selector(q_step_last);

            // Only one of execution_state should be enabled
            let sum_to_one = (
                "Only one of execution_state should be enabled",
                step_curr
                    .state
                    .execution_state
                    .iter()
                    .fold(1u64.expr(), |acc, cell| acc - cell.expr()),
            );

            // Cells representation for execution_state should be bool.
            let bool_checks = step_curr.state.execution_state.iter().map(|cell| {
                (
                    "Representation for execution_state should be bool",
                    cell.expr() * (1u64.expr() - cell.expr()),
                )
            });

            let _first_step_check = {
                let begin_tx_selector =
                    step_curr.execution_state_selector([ExecutionState::BeginTx]);
                iter::once((
                    "First step should be BeginTx",
                    q_step_first * (1.expr() - begin_tx_selector),
                ))
            };

            let _last_step_check = {
                let end_block_selector =
                    step_curr.execution_state_selector([ExecutionState::EndBlock]);
                iter::once((
                    "Last step should be EndBlock",
                    q_step_last * (1.expr() - end_block_selector),
                ))
            };

            iter::once(sum_to_one)
                .chain(bool_checks)
                .map(move |(name, poly)| (name, q_usable.clone() * q_step.clone() * poly))
            // TODO: Enable these after test of CALLDATACOPY is complete.
            // .chain(first_step_check)
            // .chain(last_step_check)
        });

        meta.create_gate("q_step", |meta| {
            let q_usable = meta.query_selector(q_usable);
            let q_step_first = meta.query_selector(q_step_first);
            let q_step = meta.query_advice(q_step, Rotation::cur());
            let num_rows_left_cur = meta.query_advice(num_rows_until_next_step, Rotation::cur());
            let num_rows_left_next = meta.query_advice(num_rows_until_next_step, Rotation::next());
            let num_rows_left_inverse = meta.query_advice(num_rows_inv, Rotation::cur());

            let mut cb = BaseConstraintBuilder::default();
            // q_step needs to be enabled on the first row
            cb.condition(q_step_first, |cb| {
                cb.require_equal("q_step == 1", q_step.clone(), 1.expr());
            });
            // Except when step is enabled, the step counter needs to decrease by 1
            cb.condition(1.expr() - q_step.clone(), |cb| {
                cb.require_equal(
                    "num_rows_left_cur := num_rows_left_next + 1",
                    num_rows_left_cur.clone(),
                    num_rows_left_next + 1.expr(),
                );
            });
            // Enforce that q_step := num_rows_until_next_step == 0
            let is_zero = 1.expr() - (num_rows_left_cur.clone() * num_rows_left_inverse.clone());
            cb.require_zero(
                "num_rows_left_cur * is_zero == 0",
                num_rows_left_cur * is_zero.clone(),
            );
            cb.require_zero(
                "num_rows_left_inverse * is_zero == 0",
                num_rows_left_inverse * is_zero.clone(),
            );
            cb.require_equal("q_step == is_zero", q_step, is_zero);
            // On each usable row
            cb.gate(q_usable)
        });

        let mut stored_expressions_map = HashMap::new();
        let step_next = Step::new(meta, advices, MAX_STEP_HEIGHT);
        macro_rules! configure_gadget {
            () => {
                Self::configure_gadget(
                    meta,
                    advices,
                    q_usable,
                    q_step,
                    num_rows_until_next_step,
                    q_step_first,
                    q_step_last,
                    &power_of_randomness,
                    &step_curr,
                    &step_next,
                    &mut height_map,
                    &mut stored_expressions_map,
                )
            };
        }

        let cell_manager = step_curr.cell_manager.clone();
        let config = Self {
            q_usable,
            q_step,
            num_rows_until_next_step,
            num_rows_inv,
            q_step_first,
            q_step_last,
            advices,
            // internal states
            begin_tx_gadget: configure_gadget!(),
            copy_code_to_memory_gadget: configure_gadget!(),
            copy_to_memory_gadget: configure_gadget!(),
            copy_to_log_gadget: configure_gadget!(),
            end_block_gadget: configure_gadget!(),
            end_tx_gadget: configure_gadget!(),
            // opcode gadgets
            add_sub_gadget: configure_gadget!(),
            bitwise_gadget: configure_gadget!(),
            byte_gadget: configure_gadget!(),
            call_gadget: configure_gadget!(),
            call_value_gadget: configure_gadget!(),
            calldatacopy_gadget: configure_gadget!(),
            calldataload_gadget: configure_gadget!(),
            calldatasize_gadget: configure_gadget!(),
            caller_gadget: configure_gadget!(),
            chainid_gadget: configure_gadget!(),
            codecopy_gadget: configure_gadget!(),
            comparator_gadget: configure_gadget!(),
            dup_gadget: configure_gadget!(),
            extcodehash_gadget: configure_gadget!(),
            gas_gadget: configure_gadget!(),
            gasprice_gadget: configure_gadget!(),
            iszero_gadget: configure_gadget!(),
            jump_gadget: configure_gadget!(),
            jumpdest_gadget: configure_gadget!(),
            jumpi_gadget: configure_gadget!(),
            log_gadget: configure_gadget!(),
            memory_gadget: configure_gadget!(),
            msize_gadget: configure_gadget!(),
            mul_div_mod_gadget: configure_gadget!(),
            origin_gadget: configure_gadget!(),
            pc_gadget: configure_gadget!(),
            pop_gadget: configure_gadget!(),
            push_gadget: configure_gadget!(),
            return_gadget: configure_gadget!(),
            selfbalance_gadget: configure_gadget!(),
            sha3_gadget: configure_gadget!(),
            shl_gadget: configure_gadget!(),
            shr_gadget: configure_gadget!(),
            signed_comparator_gadget: configure_gadget!(),
            signextend_gadget: configure_gadget!(),
            sload_gadget: configure_gadget!(),
            sstore_gadget: configure_gadget!(),
            stop_gadget: configure_gadget!(),
            swap_gadget: configure_gadget!(),
            block_ctx_u64_gadget: configure_gadget!(),
            block_ctx_u160_gadget: configure_gadget!(),
            block_ctx_u256_gadget: configure_gadget!(),
            // error gadgets
            error_oog_static_memory_gadget: configure_gadget!(),
            // step and presets
            step: step_curr,
            height_map,
            stored_expressions_map,
        };

        Self::configure_lookup(
            meta,
            fixed_table,
            byte_table,
            tx_table,
            rw_table,
            bytecode_table,
            block_table,
            &power_of_randomness,
            &cell_manager,
        );

        config
    }

    pub fn get_step_height(&self, execution_state: ExecutionState) -> usize {
        *self
            .height_map
            .get(&execution_state)
            .unwrap_or_else(|| panic!("Execution state unknown: {:?}", execution_state))
    }

    #[allow(clippy::too_many_arguments)]
    fn configure_gadget<G: ExecutionGadget<F>>(
        meta: &mut ConstraintSystem<F>,
        advices: [Column<Advice>; STEP_WIDTH],
        q_usable: Selector,
        q_step: Column<Advice>,
        num_rows_until_next_step: Column<Advice>,
        q_step_first: Selector,
        q_step_last: Selector,
        power_of_randomness: &[Expression<F>; 31],
        step_curr: &Step<F>,
        step_next: &Step<F>,
        height_map: &mut HashMap<ExecutionState, usize>,
        stored_expressions_map: &mut HashMap<ExecutionState, Vec<StoredExpression<F>>>,
    ) -> G {
        // Configure the gadget with the max height first so we can find out the actual
        // height
        let height = {
            let mut cb = ConstraintBuilder::new(
                step_curr.clone(),
                step_next.clone(),
                power_of_randomness,
                G::EXECUTION_STATE,
            );
            G::configure(&mut cb);
            let (_, _, _, height) = cb.build();
            height
        };

        // Now actually configure the gadget with the correct minimal height
        let step_next = &Step::new(meta, advices, height);
        let mut cb = ConstraintBuilder::new(
            step_curr.clone(),
            step_next.clone(),
            power_of_randomness,
            G::EXECUTION_STATE,
        );

        let gadget = G::configure(&mut cb);

        // Enforce the step height for this opcode
        let mut num_rows_until_next_step_next = 0.expr();
        meta.create_gate("query num rows", |meta| {
            num_rows_until_next_step_next =
                meta.query_advice(num_rows_until_next_step, Rotation::next());
            vec![0.expr()]
        });
        cb.require_equal(
            "num_rows_until_next_step_next := height - 1",
            num_rows_until_next_step_next,
            (height - 1).expr(),
        );

        let (constraints, constraints_first_step, stored_expressions, _) = cb.build();
        debug_assert!(
            !height_map.contains_key(&G::EXECUTION_STATE),
            "execution state already configured"
        );
        height_map.insert(G::EXECUTION_STATE, height);
        debug_assert!(
            !stored_expressions_map.contains_key(&G::EXECUTION_STATE),
            "execution state already configured"
        );
        stored_expressions_map.insert(G::EXECUTION_STATE, stored_expressions);

        // Enforce the logic for this opcode
        let q_steps: &dyn Fn(&mut VirtualCells<F>) -> Expression<F> =
            &|meta| meta.query_advice(q_step, Rotation::cur());
        let q_steps_first: &dyn Fn(&mut VirtualCells<F>) -> Expression<F> =
            &|meta| meta.query_selector(q_step_first);
        for (selector, constraints) in [
            (q_steps, constraints),
            (q_steps_first, constraints_first_step),
        ] {
            if !constraints.is_empty() {
                meta.create_gate(G::NAME, |meta| {
                    let q_usable = meta.query_selector(q_usable);
                    let selector = selector(meta);
                    constraints.into_iter().map(move |(name, constraint)| {
                        (name, q_usable.clone() * selector.clone() * constraint)
                    })
                });
            }
        }

        // Enforce the state transitions for this opcode
        meta.create_gate("Constrain state machine transitions", |meta| {
            let q_usable = meta.query_selector(q_usable);
            let q_step = meta.query_advice(q_step, Rotation::cur());
            let q_step_last = meta.query_selector(q_step_last);

            // ExecutionState transition should be correct.
            iter::empty()
                .chain(
                    IntoIterator::into_iter([
                        (
                            "EndTx can only transit to BeginTx or EndBlock",
                            ExecutionState::EndTx,
                            vec![ExecutionState::BeginTx, ExecutionState::EndBlock],
                        ),
                        (
                            "EndBlock can only transit to EndBlock",
                            ExecutionState::EndBlock,
                            vec![ExecutionState::EndBlock],
                        ),
                    ])
                    .filter(move |(_, from, _)| *from == G::EXECUTION_STATE)
                    .map(|(_, _, to)| {
                        1.expr() - step_next.execution_state_selector(to)
                    }),
                )
                .chain(
                    IntoIterator::into_iter([
                        (
                            "Only EndTx can transit to BeginTx",
                            ExecutionState::BeginTx,
                            vec![ExecutionState::EndTx],
                        ),
                        (
                            "Only ExecutionState which halts or BeginTx can transit to EndTx",
                            ExecutionState::EndTx,
                            ExecutionState::iterator()
                                .filter(ExecutionState::halts)
                                .chain(iter::once(ExecutionState::BeginTx))
                                .collect(),
                        ),
                        (
                            "Only EndTx or EndBlock can transit to EndBlock",
                            ExecutionState::EndBlock,
                            vec![ExecutionState::EndTx, ExecutionState::EndBlock],
                        ),
                        (
                            "Only ExecutionState which copies memory to memory can transit to CopyToMemory",
                            ExecutionState::CopyToMemory,
                            vec![ExecutionState::CopyToMemory, ExecutionState::CALLDATACOPY],
                        ),
                    ])
                    .filter(move |(_, _, from)| !from.contains(&G::EXECUTION_STATE))
                    .map(|(_, to, _)| {
                        step_next.execution_state_selector([to])
                    }),
                )
                // Accumulate all state transition checks.
                // This can be done because all summed values are enforced to be boolean.
                .reduce(|accum, poly| accum + poly)
                .map(move |poly| {
                        q_usable.clone()
                            * q_step.clone()
                            * (1.expr() - q_step_last.clone())
                            * step_curr.execution_state_selector([G::EXECUTION_STATE])
                            * poly
                })
        });

        gadget
    }

    #[allow(clippy::too_many_arguments)]
    fn configure_lookup(
        meta: &mut ConstraintSystem<F>,
        fixed_table: &dyn LookupTable<F>,
        byte_table: &dyn LookupTable<F>,
        tx_table: &dyn LookupTable<F>,
        rw_table: &dyn LookupTable<F>,
        bytecode_table: &dyn LookupTable<F>,
        block_table: &dyn LookupTable<F>,
        power_of_randomness: &[Expression<F>; 31],
        cell_manager: &CellManager<F>,
    ) {
        for column in cell_manager.columns().iter() {
            if let CellType::Lookup(table) = column.cell_type {
                let name = format!("{:?}", table);
                meta.lookup_any(Box::leak(name.into_boxed_str()), |meta| {
                    let table_expressions = match table {
                        Table::Fixed => fixed_table,
                        Table::Tx => tx_table,
                        Table::Rw => rw_table,
                        Table::Bytecode => bytecode_table,
                        Table::Block => block_table,
                        Table::Byte => byte_table,
                    }
                    .table_exprs(meta);
                    vec![(
                        column.expr(),
                        rlc::expr(&table_expressions, power_of_randomness),
                    )]
                });
            }
        }
    }

    /// Assign block
    /// When exact is enabled, assign exact steps in block without padding for
    /// unit test purpose
    pub fn assign_block(
        &self,
        layouter: &mut impl Layouter<F>,
        block: &Block<F>,
        _exact: bool,
    ) -> Result<(), Error> {
<<<<<<< HEAD
        //println!("assign_block start");
=======
        let power_of_randomness = (1..32)
            .map(|exp| block.randomness.pow(&[exp, 0, 0, 0]))
            .collect::<Vec<F>>()
            .try_into()
            .unwrap();

>>>>>>> 366044c1
        layouter.assign_region(
            || "Execution step",
            |mut region| {
                // assign selectors
                self.q_step_first.enable(&mut region, 0)?;
                let slot_num = block.step_num_with_pad; // slot_num * STEP_HEIGHT < 2**degree - blinding_rows
                for i in 0..slot_num {
                    let offset = STEP_HEIGHT * i;
                    self.q_step.enable(&mut region, offset)?;
                }
                self.q_step_last
                    .enable(&mut region, (slot_num - 1) * STEP_HEIGHT)?;

<<<<<<< HEAD
                // assign real witnesses
                let mut offset = 0;
                for transaction in &block.txs {
                    for step in &transaction.steps {
                        let call = &transaction.calls[step.call_index];
                        self.assign_exec_step(&mut region, offset, block, transaction, call, step)?;
                        offset += STEP_HEIGHT;
=======
                // Collect all steps
                let mut steps = block
                    .txs
                    .iter()
                    .flat_map(|tx| tx.steps.iter().map(move |step| (tx, step)))
                    .peekable();

                let mut last_height = 0;
                while let Some((transaction, step)) = steps.next() {
                    let call = &transaction.calls[step.call_index];
                    let height = self.get_step_height(step.execution_state);

                    // Assign the step witness
                    self.assign_exec_step(
                        &mut region,
                        offset,
                        block,
                        transaction,
                        call,
                        step,
                        height,
                        steps.peek(),
                        power_of_randomness,
                    )?;

                    // q_step logic
                    for idx in 0..height {
                        let offset = offset + idx;
                        self.q_usable.enable(&mut region, offset)?;
                        region.assign_advice(
                            || "step selector",
                            self.q_step,
                            offset,
                            || Ok(if idx == 0 { F::one() } else { F::zero() }),
                        )?;
                        let value = if idx == 0 {
                            F::zero()
                        } else {
                            F::from((height - idx) as u64)
                        };
                        region.assign_advice(
                            || "step height",
                            self.num_rows_until_next_step,
                            offset,
                            || Ok(value),
                        )?;
                        region.assign_advice(
                            || "step height inv",
                            self.num_rows_inv,
                            offset,
                            || Ok(value.invert().unwrap_or(F::zero())),
                        )?;
>>>>>>> 366044c1
                    }

                    offset += height;
                    last_height = height;
                }
<<<<<<< HEAD
                // assign dummy witnesses
                let fast = true;
                while offset < slot_num * STEP_HEIGHT {
                    if fast {
                        self.step.state.execution_state[ExecutionState::EndBlock as usize].assign(
                            &mut region,
                            offset,
                            Some(F::one()),
                        )?;
                    } else {
                        self.assign_exec_step(
                            &mut region,
                            offset,
                            block,
                            &Default::default(),
                            &Default::default(),
                            &ExecStep {
                                execution_state: ExecutionState::EndBlock,
                                ..Default::default()
                            },
                        )?;
                    }
                    offset += STEP_HEIGHT;
                }

                Ok(())
            },
        )?;

        //println!("assign_block done");
        // TODO: Pad leftover region to the desired capacity
        // TODO: Enable q_step_last

        Ok(())
=======
                // These are still referenced (but not used) in next rows
                region.assign_advice(
                    || "step height",
                    self.num_rows_until_next_step,
                    offset,
                    || Ok(F::zero()),
                )?;
                region.assign_advice(
                    || "step height inv",
                    self.q_step,
                    offset,
                    || Ok(F::zero()),
                )?;

                // If not exact:
                // TODO: Pad leftover region to the desired capacity
                // TODO: Enable q_step_last
                self.q_step_last.enable(&mut region, offset - last_height)?;

                Ok(())
            },
        )
>>>>>>> 366044c1
    }

    #[allow(clippy::too_many_arguments)]
    fn assign_exec_step(
        &self,
        region: &mut Region<'_, F>,
        offset: usize,
        block: &Block<F>,
        transaction: &Transaction,
        call: &Call,
        step: &ExecStep,
        height: usize,
        next: Option<&(&Transaction, &ExecStep)>,
        power_of_randomness: [F; 31],
    ) -> Result<(), Error> {
        // Make the region large enough for the current step and the next step.
        // The next step's next step may also be accessed, so make the region large
        // enough for 3 steps.
        let region = &mut CachedRegion::<'_, '_, F>::new(
            region,
            power_of_randomness,
            STEP_WIDTH,
            MAX_STEP_HEIGHT * 3,
            self.advices[0].index(),
            offset,
        );

<<<<<<< HEAD
                if offset >= STEP_HEIGHT {
                    self.q_step_last.enable(&mut region, offset - STEP_HEIGHT)?;
                }
=======
        // Also set the witness of the next step.
        // These may be used in stored expressions and
        // so their witness values need to be known to be able
        // to correctly calculate the intermediate value.
        if let Some((transaction_next, step_next)) = next {
            self.assign_exec_step_int(
                region,
                offset + height,
                block,
                transaction_next,
                call,
                step_next,
            )?;
        }
>>>>>>> 366044c1

        self.assign_exec_step_int(region, offset, block, transaction, call, step)
    }

    fn assign_exec_step_int(
        &self,
        region: &mut CachedRegion<'_, '_, F>,
        offset: usize,
        block: &Block<F>,
        transaction: &Transaction,
        call: &Call,
        step: &ExecStep,
    ) -> Result<(), Error> {
        log::trace!("assign_exec_step offset:{} step:{:?}", offset, step);
        self.step
            .assign_exec_step(region, offset, block, transaction, call, step)?;

        macro_rules! assign_exec_step {
            ($gadget:expr) => {
                $gadget.assign_exec_step(region, offset, block, transaction, call, step)?
            };
        }

        match step.execution_state {
            // internal states
            ExecutionState::BeginTx => assign_exec_step!(self.begin_tx_gadget),
            ExecutionState::CopyCodeToMemory => assign_exec_step!(self.copy_code_to_memory_gadget),
            ExecutionState::CopyToLog => assign_exec_step!(self.copy_to_log_gadget),
            ExecutionState::CopyToMemory => assign_exec_step!(self.copy_to_memory_gadget),
            ExecutionState::EndTx => assign_exec_step!(self.end_tx_gadget),
            ExecutionState::EndBlock => assign_exec_step!(self.end_block_gadget),
            // opcode
            ExecutionState::ADD_SUB => assign_exec_step!(self.add_sub_gadget),
            ExecutionState::BITWISE => assign_exec_step!(self.bitwise_gadget),
            ExecutionState::BYTE => assign_exec_step!(self.byte_gadget),
            ExecutionState::CALL => assign_exec_step!(self.call_gadget),
            ExecutionState::CALLDATACOPY => assign_exec_step!(self.calldatacopy_gadget),
            ExecutionState::CALLDATALOAD => assign_exec_step!(self.calldataload_gadget),
            ExecutionState::CALLDATASIZE => assign_exec_step!(self.calldatasize_gadget),
            ExecutionState::CALLER => assign_exec_step!(self.caller_gadget),
            ExecutionState::CALLVALUE => assign_exec_step!(self.call_value_gadget),
            ExecutionState::CHAINID => assign_exec_step!(self.chainid_gadget),
            ExecutionState::CODECOPY => assign_exec_step!(self.codecopy_gadget),
            ExecutionState::CMP => assign_exec_step!(self.comparator_gadget),
            ExecutionState::DUP => assign_exec_step!(self.dup_gadget),
            ExecutionState::EXTCODEHASH => assign_exec_step!(self.extcodehash_gadget),
            ExecutionState::GAS => assign_exec_step!(self.gas_gadget),
            ExecutionState::GASPRICE => assign_exec_step!(self.gasprice_gadget),
            ExecutionState::ISZERO => assign_exec_step!(self.iszero_gadget),
            ExecutionState::JUMP => assign_exec_step!(self.jump_gadget),
            ExecutionState::JUMPDEST => assign_exec_step!(self.jumpdest_gadget),
            ExecutionState::JUMPI => assign_exec_step!(self.jumpi_gadget),
            ExecutionState::LOG => assign_exec_step!(self.log_gadget),
            ExecutionState::MEMORY => assign_exec_step!(self.memory_gadget),
            ExecutionState::MSIZE => assign_exec_step!(self.msize_gadget),
            ExecutionState::MUL_DIV_MOD => assign_exec_step!(self.mul_div_mod_gadget),
            ExecutionState::ORIGIN => assign_exec_step!(self.origin_gadget),
            ExecutionState::PC => assign_exec_step!(self.pc_gadget),
            ExecutionState::POP => assign_exec_step!(self.pop_gadget),
            ExecutionState::PUSH => assign_exec_step!(self.push_gadget),
            ExecutionState::RETURN => assign_exec_step!(self.return_gadget),
            ExecutionState::SCMP => assign_exec_step!(self.signed_comparator_gadget),
            ExecutionState::BLOCKCTXU64 => assign_exec_step!(self.block_ctx_u64_gadget),
            ExecutionState::BLOCKCTXU160 => assign_exec_step!(self.block_ctx_u160_gadget),
            ExecutionState::BLOCKCTXU256 => assign_exec_step!(self.block_ctx_u256_gadget),
            ExecutionState::SELFBALANCE => assign_exec_step!(self.selfbalance_gadget),
            ExecutionState::SIGNEXTEND => assign_exec_step!(self.signextend_gadget),
            ExecutionState::SLOAD => assign_exec_step!(self.sload_gadget),
            ExecutionState::SHL => assign_exec_step!(self.shl_gadget),
            ExecutionState::SHR => assign_exec_step!(self.shr_gadget),
            ExecutionState::SHA3 => assign_exec_step!(self.sha3_gadget),
            ExecutionState::SSTORE => assign_exec_step!(self.sstore_gadget),
            ExecutionState::STOP => assign_exec_step!(self.stop_gadget),
            ExecutionState::SWAP => assign_exec_step!(self.swap_gadget),
            // errors
            ExecutionState::ErrorOutOfGasStaticMemoryExpansion => {
                assign_exec_step!(self.error_oog_static_memory_gadget)
            }
            _ => unimplemented!(),
        }

        // Fill in the witness values for stored expressions
        for stored_expression in self
            .stored_expressions_map
            .get(&step.execution_state)
            .unwrap_or_else(|| panic!("Execution state unknown: {:?}", step.execution_state))
        {
            stored_expression.assign(region, offset)?;
        }

        Ok(())
    }
}<|MERGE_RESOLUTION|>--- conflicted
+++ resolved
@@ -619,16 +619,12 @@
         block: &Block<F>,
         _exact: bool,
     ) -> Result<(), Error> {
-<<<<<<< HEAD
         //println!("assign_block start");
-=======
-        let power_of_randomness = (1..32)
             .map(|exp| block.randomness.pow(&[exp, 0, 0, 0]))
             .collect::<Vec<F>>()
             .try_into()
             .unwrap();
 
->>>>>>> 366044c1
         layouter.assign_region(
             || "Execution step",
             |mut region| {
@@ -642,15 +638,6 @@
                 self.q_step_last
                     .enable(&mut region, (slot_num - 1) * STEP_HEIGHT)?;
 
-<<<<<<< HEAD
-                // assign real witnesses
-                let mut offset = 0;
-                for transaction in &block.txs {
-                    for step in &transaction.steps {
-                        let call = &transaction.calls[step.call_index];
-                        self.assign_exec_step(&mut region, offset, block, transaction, call, step)?;
-                        offset += STEP_HEIGHT;
-=======
                 // Collect all steps
                 let mut steps = block
                     .txs
@@ -662,7 +649,6 @@
                 while let Some((transaction, step)) = steps.next() {
                     let call = &transaction.calls[step.call_index];
                     let height = self.get_step_height(step.execution_state);
-
                     // Assign the step witness
                     self.assign_exec_step(
                         &mut region,
@@ -675,7 +661,6 @@
                         steps.peek(),
                         power_of_randomness,
                     )?;
-
                     // q_step logic
                     for idx in 0..height {
                         let offset = offset + idx;
@@ -703,25 +688,23 @@
                             offset,
                             || Ok(value.invert().unwrap_or(F::zero())),
                         )?;
->>>>>>> 366044c1
                     }
 
                     offset += height;
                     last_height = height;
                 }
-<<<<<<< HEAD
-                // assign dummy witnesses
-                let fast = true;
-                while offset < slot_num * STEP_HEIGHT {
-                    if fast {
-                        self.step.state.execution_state[ExecutionState::EndBlock as usize].assign(
-                            &mut region,
-                            offset,
-                            Some(F::one()),
-                        )?;
-                    } else {
-                        self.assign_exec_step(
-                            &mut region,
+                // These are still referenced (but not used) in next rows
+                region.assign_advice(
+                    || "step height",
+                    self.num_rows_until_next_step,
+                    offset,
+                    || Ok(F::zero()),
+                )?;
+                region.assign_advice(
+                    || "step height inv",
+                    self.q_step,
+                    offset,
+                    || Ok(F::zero()),
                             offset,
                             block,
                             &Default::default(),
@@ -735,28 +718,6 @@
                     offset += STEP_HEIGHT;
                 }
 
-                Ok(())
-            },
-        )?;
-
-        //println!("assign_block done");
-        // TODO: Pad leftover region to the desired capacity
-        // TODO: Enable q_step_last
-
-        Ok(())
-=======
-                // These are still referenced (but not used) in next rows
-                region.assign_advice(
-                    || "step height",
-                    self.num_rows_until_next_step,
-                    offset,
-                    || Ok(F::zero()),
-                )?;
-                region.assign_advice(
-                    || "step height inv",
-                    self.q_step,
-                    offset,
-                    || Ok(F::zero()),
                 )?;
 
                 // If not exact:
@@ -767,7 +728,6 @@
                 Ok(())
             },
         )
->>>>>>> 366044c1
     }
 
     #[allow(clippy::too_many_arguments)]
@@ -795,11 +755,6 @@
             offset,
         );
 
-<<<<<<< HEAD
-                if offset >= STEP_HEIGHT {
-                    self.q_step_last.enable(&mut region, offset - STEP_HEIGHT)?;
-                }
-=======
         // Also set the witness of the next step.
         // These may be used in stored expressions and
         // so their witness values need to be known to be able
@@ -814,9 +769,9 @@
                 step_next,
             )?;
         }
->>>>>>> 366044c1
 
         self.assign_exec_step_int(region, offset, block, transaction, call, step)
+                }
     }
 
     fn assign_exec_step_int(
