--- conflicted
+++ resolved
@@ -245,73 +245,7 @@
                 )
             });
 
-<<<<<<< HEAD
-            let _first_step_check = {
-=======
-            // ExecutionState transition should be correct.
-            let execution_state_transition = {
-                let q_step_last = q_step_last.clone();
-                iter::empty()
-                    .chain(
-                        [
-                            (
-                                "EndTx can only transit to BeginTx or EndBlock",
-                                ExecutionState::EndTx,
-                                vec![ExecutionState::BeginTx, ExecutionState::EndBlock],
-                            ),
-                            (
-                                "EndBlock can only transit to EndBlock",
-                                ExecutionState::EndBlock,
-                                vec![ExecutionState::EndBlock],
-                            ),
-                        ]
-                        .map(|(name, from, to)| {
-                            (
-                                name,
-                                step_curr.execution_state_selector([from])
-                                    * (1.expr() - step_next.execution_state_selector(to)),
-                            )
-                        }),
-                    )
-                    .chain(
-                        [
-                            (
-                                "Only EndTx can transit to BeginTx",
-                                ExecutionState::BeginTx,
-                                vec![ExecutionState::EndTx],
-                            ),
-                            (
-                                "Only ExecutionState which halts or BeginTx can transit to EndTx",
-                                ExecutionState::EndTx,
-                                ExecutionState::iterator()
-                                    .filter(ExecutionState::halts)
-                                    .chain(iter::once(ExecutionState::BeginTx))
-                                    .collect(),
-                            ),
-                            (
-                                "Only EndTx or EndBlock can transit to EndBlock",
-                                ExecutionState::EndBlock,
-                                vec![ExecutionState::EndTx, ExecutionState::EndBlock],
-                            ),
-                            (
-                                "Only ExecutionState which copies memory to memory can transit to CopyToMemory",
-                                ExecutionState::CopyToMemory,
-                                vec![ExecutionState::CopyToMemory, ExecutionState::CALLDATACOPY],
-                            ),
-                        ]
-                        .map(|(name, to, from)| {
-                            (
-                                name,
-                                step_next.execution_state_selector([to])
-                                    * (1.expr() - step_curr.execution_state_selector(from)),
-                            )
-                        }),
-                    )
-                    .map(move |(name, poly)| (name, (1.expr() - q_step_last.clone()) * poly))
-            };
-
             let first_step_check = {
->>>>>>> efaa3da8
                 let begin_tx_selector =
                     step_curr.execution_state_selector([ExecutionState::BeginTx]);
                 iter::once((
@@ -331,17 +265,10 @@
 
             iter::once(sum_to_one)
                 .chain(bool_checks)
-<<<<<<< HEAD
                 .map(move |(name, poly)| (name, q_usable.clone() * q_step.clone() * poly))
-            // TODO: Enable these after test of CALLDATACOPY is complete.
-            // .chain(first_step_check)
-            // .chain(last_step_check)
-=======
-                .chain(execution_state_transition)
-                .map(move |(name, poly)| (name, q_step.clone() * poly))
-                .chain(first_step_check)
-                .chain(last_step_check)
->>>>>>> efaa3da8
+                // TODO: Enable these after test of CALLDATACOPY is complete.
+                // .chain(first_step_check)
+                // .chain(last_step_check)
         });
 
         meta.create_gate("q_step", |meta| {
