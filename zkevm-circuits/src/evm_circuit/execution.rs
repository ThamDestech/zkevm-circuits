use crate::{
    evm_circuit::{
        param::{STEP_HEIGHT, STEP_WIDTH},
        step::{ExecutionState, Preset, Step},
        table::{FixedTableTag, Lookup, LookupTable, Table},
        util::constraint_builder::ConstraintBuilder,
        witness::{Block, Call, ExecStep, Transaction},
    },
    util::Expr,
};
use eth_types::Field;
use halo2_proofs::{
    arithmetic::FieldExt,
    circuit::{Layouter, Region},
    plonk::{Column, ConstraintSystem, Error, Expression, Fixed, Selector},
    poly::Rotation,
};
use std::{collections::HashMap, iter};

mod add_sub;
mod begin_tx;
mod bitwise;
mod byte;
mod call;
mod calldatacopy;
mod calldataload;
mod calldatasize;
mod caller;
mod callvalue;
mod coinbase;
mod comparator;
mod dummy;
mod dup;
mod end_block;
mod end_tx;
mod error_oog_static_memory;
mod extcodehash;
mod gas;
mod gasprice;
mod is_zero;
mod jump;
mod jumpdest;
mod jumpi;
mod memory;
mod memory_copy;
mod msize;
mod mul_div_mod;
mod number;
mod origin;
mod pc;
mod pop;
mod push;
mod selfbalance;
mod shr;
mod signed_comparator;
mod signextend;
mod sload;
mod sstore;
mod stop;
mod swap;
mod timestamp;

use add_sub::AddSubGadget;
use begin_tx::BeginTxGadget;
use bitwise::BitwiseGadget;
use byte::ByteGadget;
use call::CallGadget;
use calldatacopy::CallDataCopyGadget;
use calldataload::CallDataLoadGadget;
use calldatasize::CallDataSizeGadget;
use caller::CallerGadget;
use callvalue::CallValueGadget;
use coinbase::CoinbaseGadget;
use comparator::ComparatorGadget;
use dummy::DummpyGadget;
use dup::DupGadget;
use end_block::EndBlockGadget;
use end_tx::EndTxGadget;
use error_oog_static_memory::ErrorOOGStaticMemoryGadget;
use extcodehash::ExtcodehashGadget;
use gas::GasGadget;
use gasprice::GasPriceGadget;
use is_zero::IsZeroGadget;
use jump::JumpGadget;
use jumpdest::JumpdestGadget;
use jumpi::JumpiGadget;
use memory::MemoryGadget;
use memory_copy::CopyToMemoryGadget;
use msize::MsizeGadget;
use mul_div_mod::MulDivModGadget;
use number::NumberGadget;
use origin::OriginGadget;
use pc::PcGadget;
use pop::PopGadget;
use push::PushGadget;
use selfbalance::SelfbalanceGadget;
use shr::ShrGadget;
use signed_comparator::SignedComparatorGadget;
use signextend::SignextendGadget;
use sload::SloadGadget;
use sstore::SstoreGadget;
use stop::StopGadget;
use swap::SwapGadget;
use timestamp::TimestampGadget;

pub(crate) trait ExecutionGadget<F: FieldExt> {
    const NAME: &'static str;

    const EXECUTION_STATE: ExecutionState;

    fn configure(cb: &mut ConstraintBuilder<F>) -> Self;

    fn assign_exec_step(
        &self,
        region: &mut Region<'_, F>,
        offset: usize,
        block: &Block<F>,
        transaction: &Transaction,
        call: &Call,
        step: &ExecStep,
    ) -> Result<(), Error>;
}

#[derive(Clone, Debug)]
pub(crate) struct ExecutionConfig<F> {
    q_step: Selector,
    q_step_first: Selector,
    q_step_last: Selector,
    step: Step<F>,
    presets_map: HashMap<ExecutionState, Vec<Preset<F>>>,
    // internal state gadgets
    begin_tx_gadget: BeginTxGadget<F>,
    copy_to_memory_gadget: CopyToMemoryGadget<F>,
    end_block_gadget: EndBlockGadget<F>,
    end_tx_gadget: EndTxGadget<F>,
    // opcode gadgets
    add_sub_gadget: AddSubGadget<F>,
    bitwise_gadget: BitwiseGadget<F>,
    byte_gadget: ByteGadget<F>,
    call_gadget: CallGadget<F>,
    call_value_gadget: CallValueGadget<F>,
    calldatacopy_gadget: CallDataCopyGadget<F>,
    calldataload_gadget: CallDataLoadGadget<F>,
    calldatasize_gadget: CallDataSizeGadget<F>,
    caller_gadget: CallerGadget<F>,
    coinbase_gadget: CoinbaseGadget<F>,
    comparator_gadget: ComparatorGadget<F>,
    dup_gadget: DupGadget<F>,
    extcodehash_gadget: ExtcodehashGadget<F>,
    gas_gadget: GasGadget<F>,
    gasprice_gadget: GasPriceGadget<F>,
    iszero_gadget: IsZeroGadget<F>,
    jump_gadget: JumpGadget<F>,
    jumpdest_gadget: JumpdestGadget<F>,
    jumpi_gadget: JumpiGadget<F>,
<<<<<<< HEAD
    gasprice_gadget: GasPriceGadget<F>,
    log3_gadget: DummpyGadget<F, { ExecutionState::LOG }>,
    gas_gadget: GasGadget<F>,
=======
>>>>>>> 8af9c62a
    memory_gadget: MemoryGadget<F>,
    msize_gadget: MsizeGadget<F>,
    mul_div_mod_gadget: MulDivModGadget<F>,
    number_gadget: NumberGadget<F>,
    origin_gadget: OriginGadget<F>,
    pc_gadget: PcGadget<F>,
    pop_gadget: PopGadget<F>,
    push_gadget: PushGadget<F>,
    selfbalance_gadget: SelfbalanceGadget<F>,
    signed_comparator_gadget: SignedComparatorGadget<F>,
    signextend_gadget: SignextendGadget<F>,
<<<<<<< HEAD
    shr_gadget: ShrGadget<F>,
    sha3_gadget: DummpyGadget<F, { ExecutionState::SHA3 }>,
=======
    sload_gadget: SloadGadget<F>,
    sstore_gadget: SstoreGadget<F>,
>>>>>>> 8af9c62a
    stop_gadget: StopGadget<F>,
    swap_gadget: SwapGadget<F>,
    timestamp_gadget: TimestampGadget<F>,
    // error gadgets
    error_oog_static_memory_gadget: ErrorOOGStaticMemoryGadget<F>,
}

impl<F: Field> ExecutionConfig<F> {
    pub(crate) fn configure<TxTable, RwTable, BytecodeTable, BlockTable>(
        meta: &mut ConstraintSystem<F>,
        power_of_randomness: [Expression<F>; 31],
        fixed_table: [Column<Fixed>; 4],
        tx_table: TxTable,
        rw_table: RwTable,
        bytecode_table: BytecodeTable,
        block_table: BlockTable,
    ) -> Self
    where
        TxTable: LookupTable<F, 4>,
        RwTable: LookupTable<F, 11>,
        BytecodeTable: LookupTable<F, 4>,
        BlockTable: LookupTable<F, 3>,
    {
        let q_step = meta.complex_selector();
        let q_step_first = meta.complex_selector();
        let q_step_last = meta.complex_selector();
        let qs_byte_lookup = meta.advice_column();
        let advices = [(); STEP_WIDTH].map(|_| meta.advice_column());

        let step_curr = Step::new(meta, qs_byte_lookup, advices, false);
        let step_next = Step::new(meta, qs_byte_lookup, advices, true);
        let mut independent_lookups = Vec::new();
        let mut presets_map = HashMap::new();

        meta.create_gate("Constrain execution state", |meta| {
            let q_step = meta.query_selector(q_step);
            let q_step_first = meta.query_selector(q_step_first);
            let q_step_last = meta.query_selector(q_step_last);

            // Only one of execution_state should be enabled
            let sum_to_one = (
                "Only one of execution_state should be enabled",
                step_curr
                    .state
                    .execution_state
                    .iter()
                    .fold(1u64.expr(), |acc, cell| acc - cell.expr()),
            );

            // Cells representation for execution_state should be bool.
            let bool_checks = step_curr.state.execution_state.iter().map(|cell| {
                (
                    "Representation for execution_state should be bool",
                    cell.expr() * (1u64.expr() - cell.expr()),
                )
            });

            // ExecutionState transition should be correct.
            let execution_state_transition = {
                let q_step_last = q_step_last.clone();
                iter::empty()
                    .chain(
                        [
                            (
                                "EndTx can only transit to BeginTx or EndBlock",
                                ExecutionState::EndTx,
                                vec![ExecutionState::BeginTx, ExecutionState::EndBlock],
                            ),
                            (
                                "EndBlock can only transit to EndBlock",
                                ExecutionState::EndBlock,
                                vec![ExecutionState::EndBlock],
                            ),
                        ]
                        .map(|(name, from, to)| {
                            (
                                name,
                                step_curr.execution_state_selector([from])
                                    * (1.expr() - step_next.execution_state_selector(to)),
                            )
                        }),
                    )
                    .chain(
                        [
                            (
                                "Only EndTx can transit to BeginTx",
                                ExecutionState::BeginTx,
                                vec![ExecutionState::EndTx],
                            ),
                            (
                                "Only ExecutionState which halts or BeginTx can transit to EndTx",
                                ExecutionState::EndTx,
                                ExecutionState::iterator()
                                    .filter(ExecutionState::halts)
                                    .chain(iter::once(ExecutionState::BeginTx))
                                    .collect(),
                            ),
                            (
                                "Only EndTx or EndBlock can transit to EndBlock",
                                ExecutionState::EndBlock,
                                vec![ExecutionState::EndTx, ExecutionState::EndBlock],
                            ),
                            (
                                "Only ExecutionState which copies memory to memory can transit to CopyToMemory",
                                ExecutionState::CopyToMemory,
                                vec![ExecutionState::CopyToMemory, ExecutionState::CALLDATACOPY],
                            ),
                        ]
                        .map(|(name, to, from)| {
                            (
                                name,
                                step_next.execution_state_selector([to])
                                    * (1.expr() - step_curr.execution_state_selector(from)),
                            )
                        }),
                    )
                    .map(move |(name, poly)| (name, (1.expr() - q_step_last.clone()) * poly))
            };

            let _first_step_check = {
                let begin_tx_selector =
                    step_curr.execution_state_selector([ExecutionState::BeginTx]);
                iter::once((
                    "First step should be BeginTx",
                    q_step_first * (1.expr() - begin_tx_selector),
                ))
            };

            let _last_step_check = {
                let end_block_selector =
                    step_curr.execution_state_selector([ExecutionState::EndBlock]);
                iter::once((
                    "Last step should be EndBlock",
                    q_step_last * (1.expr() - end_block_selector),
                ))
            };

            iter::once(sum_to_one)
                .chain(bool_checks)
                .chain(execution_state_transition)
                .map(move |(name, poly)| (name, q_step.clone() * poly))
                // TODO: Enable these after test of CALLDATACOPY is complete.
                // .chain(first_step_check)
                // .chain(last_step_check)
        });

        // Use qs_byte_lookup as selector to do byte range lookup on each advice
        // column. In this way, ExecutionGadget could enable the byte range
        // lookup by enable qs_byte_lookup.
        for advice in advices {
            meta.lookup_any("Qs byte", |meta| {
                let advice = meta.query_advice(advice, Rotation::cur());
                let qs_byte_lookup = meta.query_advice(qs_byte_lookup, Rotation::cur());

                vec![
                    qs_byte_lookup.clone() * FixedTableTag::Range256.expr(),
                    qs_byte_lookup * advice,
                    0u64.expr(),
                    0u64.expr(),
                ]
                .into_iter()
                .zip(fixed_table.table_exprs(meta).to_vec().into_iter())
                .collect::<Vec<_>>()
            });
        }

        macro_rules! configure_gadget {
            () => {
                Self::configure_gadget(
                    meta,
                    q_step,
                    q_step_first,
                    &power_of_randomness,
                    &step_curr,
                    &step_next,
                    &mut independent_lookups,
                    &mut presets_map,
                )
            };
        }

        let config = Self {
            q_step,
            q_step_first,
            q_step_last,
            // internal states
            begin_tx_gadget: configure_gadget!(),
            copy_to_memory_gadget: configure_gadget!(),
            end_block_gadget: configure_gadget!(),
            end_tx_gadget: configure_gadget!(),
            // opcode gadgets
            add_sub_gadget: configure_gadget!(),
            bitwise_gadget: configure_gadget!(),
            byte_gadget: configure_gadget!(),
            call_gadget: configure_gadget!(),
            call_value_gadget: configure_gadget!(),
            calldatacopy_gadget: configure_gadget!(),
            calldataload_gadget: configure_gadget!(),
            calldatasize_gadget: configure_gadget!(),
            caller_gadget: configure_gadget!(),
            coinbase_gadget: configure_gadget!(),
            comparator_gadget: configure_gadget!(),
            dup_gadget: configure_gadget!(),
            extcodehash_gadget: configure_gadget!(),
            gas_gadget: configure_gadget!(),
            gasprice_gadget: configure_gadget!(),
            iszero_gadget: configure_gadget!(),
            jump_gadget: configure_gadget!(),
            jumpdest_gadget: configure_gadget!(),
            jumpi_gadget: configure_gadget!(),
<<<<<<< HEAD
            log3_gadget: configure_gadget!(),
            gas_gadget: configure_gadget!(),
            gasprice_gadget: configure_gadget!(),
=======
>>>>>>> 8af9c62a
            memory_gadget: configure_gadget!(),
            msize_gadget: configure_gadget!(),
            mul_div_mod_gadget: configure_gadget!(),
            number_gadget: configure_gadget!(),
            origin_gadget: configure_gadget!(),
            pc_gadget: configure_gadget!(),
            pop_gadget: configure_gadget!(),
            push_gadget: configure_gadget!(),
            selfbalance_gadget: configure_gadget!(),
            sha3_gadget: configure_gadget!(),
            shr_gadget: configure_gadget!(),
            signed_comparator_gadget: configure_gadget!(),
            signextend_gadget: configure_gadget!(),
            sload_gadget: configure_gadget!(),
            sstore_gadget: configure_gadget!(),
            stop_gadget: configure_gadget!(),
            swap_gadget: configure_gadget!(),
            timestamp_gadget: configure_gadget!(),
            // error gadgets
            error_oog_static_memory_gadget: configure_gadget!(),
            // step and presets
            step: step_curr,
            presets_map,
        };

        Self::configure_lookup(
            meta,
            q_step,
            fixed_table,
            tx_table,
            rw_table,
            bytecode_table,
            block_table,
            independent_lookups,
        );

        config
    }

    #[allow(clippy::too_many_arguments)]
    fn configure_gadget<G: ExecutionGadget<F>>(
        meta: &mut ConstraintSystem<F>,
        q_step: Selector,
        q_step_first: Selector,
        power_of_randomness: &[Expression<F>; 31],
        step_curr: &Step<F>,
        step_next: &Step<F>,
        independent_lookups: &mut Vec<Vec<Lookup<F>>>,
        presets_map: &mut HashMap<ExecutionState, Vec<Preset<F>>>,
    ) -> G {
        let mut cb = ConstraintBuilder::new(
            step_curr,
            step_next,
            power_of_randomness,
            G::EXECUTION_STATE,
        );

        let gadget = G::configure(&mut cb);

        let (constraints, constraints_first_step, lookups, presets) = cb.build();
        debug_assert!(
            !presets_map.contains_key(&G::EXECUTION_STATE),
            "execution state already configured"
        );
        presets_map.insert(G::EXECUTION_STATE, presets);

        for (selector, constraints) in [
            (q_step, constraints),
            (q_step_first, constraints_first_step),
        ] {
            if !constraints.is_empty() {
                meta.create_gate(G::NAME, |meta| {
                    let selector = meta.query_selector(selector);

                    constraints
                        .into_iter()
                        .map(move |(name, constraint)| (name, selector.clone() * constraint))
                });
            }
        }

        // Push lookups of this ExecutionState to independent_lookups for
        // further configuration in configure_lookup.
        independent_lookups.push(lookups.iter().map(|(_, lookup)| lookup.clone()).collect());

        gadget
    }

    #[allow(clippy::too_many_arguments)]
    fn configure_lookup<TxTable, RwTable, BytecodeTable, BlockTable>(
        meta: &mut ConstraintSystem<F>,
        q_step: Selector,
        fixed_table: [Column<Fixed>; 4],
        tx_table: TxTable,
        rw_table: RwTable,
        bytecode_table: BytecodeTable,
        block_table: BlockTable,
        independent_lookups: Vec<Vec<Lookup<F>>>,
    ) where
        TxTable: LookupTable<F, 4>,
        RwTable: LookupTable<F, 11>,
        BytecodeTable: LookupTable<F, 4>,
        BlockTable: LookupTable<F, 3>,
    {
        // Because one and only one ExecutionState is enabled at a step, we then
        // know only one of independent_lookups will be enabled at a step, so we
        // can add up them together to reduce the amount of lookup arguments.
        // This map holds all added up independent lookups as accumulated
        // lookups, and will be used in configuring lookup arguments later.
        let mut acc_lookups_of_table = HashMap::new();

        for lookups in independent_lookups {
            let mut index_of_table = HashMap::new();

            for lookup in lookups {
                let table = lookup.table();
                let acc_lookups = acc_lookups_of_table.entry(table).or_insert_with(Vec::new);
                let index = index_of_table.entry(table).or_insert(0);

                if *index == acc_lookups.len() {
                    acc_lookups.push(lookup.input_exprs());
                } else {
                    // Add up independent lookup together
                    for (acc, expr) in acc_lookups[*index]
                        .iter_mut()
                        .zip(lookup.input_exprs().into_iter())
                    {
                        *acc = acc.clone() + expr;
                    }
                }
                *index += 1;
            }
        }

        macro_rules! lookup {
            ($id:path, $table:ident, $descrip:expr) => {
                if let Some(acc_lookups) = acc_lookups_of_table.remove(&$id) {
                    for (lookup_idx, input_exprs) in acc_lookups.into_iter().enumerate() {
                        let idx =
                            meta.lookup_any(concat!("LOOKUP: ", stringify!($descrip)), |meta| {
                                let q_step = meta.query_selector(q_step);
                                input_exprs
                                    .into_iter()
                                    .zip($table.table_exprs(meta).to_vec().into_iter())
                                    .map(|(input, table)| (q_step.clone() * input, table))
                                    .collect::<Vec<_>>()
                            });
                        log::debug!(
                            "LOOKUP TABLE {} <=> {} {}",
                            idx,
                            stringify!($descrip),
                            lookup_idx
                        );
                    }
                }
            };
        }

        lookup!(Table::Fixed, fixed_table, "Fixed table");
        lookup!(Table::Tx, tx_table, "Tx table");
        lookup!(Table::Rw, rw_table, "RW table");
        lookup!(Table::Bytecode, bytecode_table, "Bytecode table");
        lookup!(Table::Block, block_table, "Block table");
    }

    pub fn assign_block(
        &self,
        layouter: &mut impl Layouter<F>,
        block: &Block<F>,
    ) -> Result<(), Error> {
        layouter.assign_region(
            || "Execution step",
            |mut region| {
                let mut offset = 0;

                self.q_step_first.enable(&mut region, offset)?;

                for transaction in &block.txs {
                    for step in &transaction.steps {
                        let call = &transaction.calls[step.call_index];

                        self.q_step.enable(&mut region, offset)?;
                        self.assign_exec_step(&mut region, offset, block, transaction, call, step)?;

                        offset += STEP_HEIGHT;
                    }
                }
                Ok(())
            },
        )?;

        // TODO: Pad leftover region to the desired capacity
        // TODO: Enable q_step_last

        Ok(())
    }

    /// Assign exact steps in block without padding for unit test purpose
    pub fn assign_block_exact(
        &self,
        layouter: &mut impl Layouter<F>,
        block: &Block<F>,
    ) -> Result<(), Error> {
        layouter.assign_region(
            || "Execution step",
            |mut region| {
                let mut offset = 0;

                self.q_step_first.enable(&mut region, offset)?;

                for transaction in &block.txs {
                    for step in &transaction.steps {
                        let call = &transaction.calls[step.call_index];

                        self.q_step.enable(&mut region, offset)?;
                        self.assign_exec_step(&mut region, offset, block, transaction, call, step)?;

                        offset += STEP_HEIGHT;
                    }
                }

                self.q_step_last.enable(&mut region, offset - STEP_HEIGHT)?;

                Ok(())
            },
        )
    }

    fn assign_exec_step(
        &self,
        region: &mut Region<'_, F>,
        offset: usize,
        block: &Block<F>,
        transaction: &Transaction,
        call: &Call,
        step: &ExecStep,
    ) -> Result<(), Error> {
        log::trace!("assign_exec_step offset:{} step:{:?}", offset, step);
        self.step
            .assign_exec_step(region, offset, block, transaction, call, step)?;

        for (cell, value) in self
            .presets_map
            .get(&step.execution_state)
            .expect("not implemented")
        {
            cell.assign(region, offset, Some(*value))?;
        }

        macro_rules! assign_exec_step {
            ($gadget:expr) => {
                $gadget.assign_exec_step(region, offset, block, transaction, call, step)?
            };
        }

        match step.execution_state {
            // internal states
            ExecutionState::BeginTx => assign_exec_step!(self.begin_tx_gadget),
            ExecutionState::CopyToMemory => assign_exec_step!(self.copy_to_memory_gadget),
            ExecutionState::EndTx => assign_exec_step!(self.end_tx_gadget),
            ExecutionState::EndBlock => assign_exec_step!(self.end_block_gadget),
            // opcode
            ExecutionState::ADD_SUB => assign_exec_step!(self.add_sub_gadget),
            ExecutionState::BITWISE => assign_exec_step!(self.bitwise_gadget),
            ExecutionState::BYTE => assign_exec_step!(self.byte_gadget),
<<<<<<< HEAD
            ExecutionState::POP => assign_exec_step!(self.pop_gadget),
            ExecutionState::MEMORY => assign_exec_step!(self.memory_gadget),
            ExecutionState::PC => assign_exec_step!(self.pc_gadget),
            ExecutionState::MSIZE => assign_exec_step!(self.msize_gadget),
            ExecutionState::JUMP => assign_exec_step!(self.jump_gadget),
            ExecutionState::JUMPI => assign_exec_step!(self.jumpi_gadget),
            ExecutionState::JUMPDEST => {
                assign_exec_step!(self.jumpdest_gadget)
            }
            ExecutionState::LOG => assign_exec_step!(self.log3_gadget),
=======
            ExecutionState::CALL => assign_exec_step!(self.call_gadget),
            ExecutionState::CALLDATACOPY => assign_exec_step!(self.calldatacopy_gadget),
            ExecutionState::CALLDATALOAD => assign_exec_step!(self.calldataload_gadget),
            ExecutionState::CALLDATASIZE => assign_exec_step!(self.calldatasize_gadget),
            ExecutionState::CALLER => assign_exec_step!(self.caller_gadget),
            ExecutionState::CALLVALUE => assign_exec_step!(self.call_value_gadget),
            ExecutionState::COINBASE => assign_exec_step!(self.coinbase_gadget),
            ExecutionState::CMP => assign_exec_step!(self.comparator_gadget),
            ExecutionState::DUP => assign_exec_step!(self.dup_gadget),
            ExecutionState::EXTCODEHASH => assign_exec_step!(self.extcodehash_gadget),
>>>>>>> 8af9c62a
            ExecutionState::GAS => assign_exec_step!(self.gas_gadget),
            ExecutionState::GASPRICE => assign_exec_step!(self.gasprice_gadget),
            ExecutionState::ISZERO => assign_exec_step!(self.iszero_gadget),
            ExecutionState::JUMP => assign_exec_step!(self.jump_gadget),
            ExecutionState::JUMPDEST => assign_exec_step!(self.jumpdest_gadget),
            ExecutionState::JUMPI => assign_exec_step!(self.jumpi_gadget),
            ExecutionState::MEMORY => assign_exec_step!(self.memory_gadget),
            ExecutionState::MSIZE => assign_exec_step!(self.msize_gadget),
            ExecutionState::MUL_DIV_MOD => assign_exec_step!(self.mul_div_mod_gadget),
            ExecutionState::NUMBER => assign_exec_step!(self.number_gadget),
            ExecutionState::ORIGIN => assign_exec_step!(self.origin_gadget),
            ExecutionState::PC => assign_exec_step!(self.pc_gadget),
            ExecutionState::POP => assign_exec_step!(self.pop_gadget),
            ExecutionState::PUSH => assign_exec_step!(self.push_gadget),
            ExecutionState::SCMP => assign_exec_step!(self.signed_comparator_gadget),
            ExecutionState::SELFBALANCE => assign_exec_step!(self.selfbalance_gadget),
            ExecutionState::SIGNEXTEND => assign_exec_step!(self.signextend_gadget),
            ExecutionState::SLOAD => assign_exec_step!(self.sload_gadget),
            ExecutionState::SHR => assign_exec_step!(self.shr_gadget),
            ExecutionState::SHA3 => assign_exec_step!(self.sha3_gadget),
            ExecutionState::SSTORE => assign_exec_step!(self.sstore_gadget),
            ExecutionState::STOP => assign_exec_step!(self.stop_gadget),
            ExecutionState::SWAP => assign_exec_step!(self.swap_gadget),
            ExecutionState::TIMESTAMP => assign_exec_step!(self.timestamp_gadget),
            // errors
            ExecutionState::ErrorOutOfGasStaticMemoryExpansion => {
                assign_exec_step!(self.error_oog_static_memory_gadget)
            }
            _ => unimplemented!(),
        }

        Ok(())
    }
}<|MERGE_RESOLUTION|>--- conflicted
+++ resolved
@@ -153,12 +153,7 @@
     jump_gadget: JumpGadget<F>,
     jumpdest_gadget: JumpdestGadget<F>,
     jumpi_gadget: JumpiGadget<F>,
-<<<<<<< HEAD
-    gasprice_gadget: GasPriceGadget<F>,
     log3_gadget: DummpyGadget<F, { ExecutionState::LOG }>,
-    gas_gadget: GasGadget<F>,
-=======
->>>>>>> 8af9c62a
     memory_gadget: MemoryGadget<F>,
     msize_gadget: MsizeGadget<F>,
     mul_div_mod_gadget: MulDivModGadget<F>,
@@ -170,13 +165,8 @@
     selfbalance_gadget: SelfbalanceGadget<F>,
     signed_comparator_gadget: SignedComparatorGadget<F>,
     signextend_gadget: SignextendGadget<F>,
-<<<<<<< HEAD
-    shr_gadget: ShrGadget<F>,
-    sha3_gadget: DummpyGadget<F, { ExecutionState::SHA3 }>,
-=======
     sload_gadget: SloadGadget<F>,
     sstore_gadget: SstoreGadget<F>,
->>>>>>> 8af9c62a
     stop_gadget: StopGadget<F>,
     swap_gadget: SwapGadget<F>,
     timestamp_gadget: TimestampGadget<F>,
@@ -387,12 +377,7 @@
             jump_gadget: configure_gadget!(),
             jumpdest_gadget: configure_gadget!(),
             jumpi_gadget: configure_gadget!(),
-<<<<<<< HEAD
             log3_gadget: configure_gadget!(),
-            gas_gadget: configure_gadget!(),
-            gasprice_gadget: configure_gadget!(),
-=======
->>>>>>> 8af9c62a
             memory_gadget: configure_gadget!(),
             msize_gadget: configure_gadget!(),
             mul_div_mod_gadget: configure_gadget!(),
@@ -658,18 +643,6 @@
             ExecutionState::ADD_SUB => assign_exec_step!(self.add_sub_gadget),
             ExecutionState::BITWISE => assign_exec_step!(self.bitwise_gadget),
             ExecutionState::BYTE => assign_exec_step!(self.byte_gadget),
-<<<<<<< HEAD
-            ExecutionState::POP => assign_exec_step!(self.pop_gadget),
-            ExecutionState::MEMORY => assign_exec_step!(self.memory_gadget),
-            ExecutionState::PC => assign_exec_step!(self.pc_gadget),
-            ExecutionState::MSIZE => assign_exec_step!(self.msize_gadget),
-            ExecutionState::JUMP => assign_exec_step!(self.jump_gadget),
-            ExecutionState::JUMPI => assign_exec_step!(self.jumpi_gadget),
-            ExecutionState::JUMPDEST => {
-                assign_exec_step!(self.jumpdest_gadget)
-            }
-            ExecutionState::LOG => assign_exec_step!(self.log3_gadget),
-=======
             ExecutionState::CALL => assign_exec_step!(self.call_gadget),
             ExecutionState::CALLDATACOPY => assign_exec_step!(self.calldatacopy_gadget),
             ExecutionState::CALLDATALOAD => assign_exec_step!(self.calldataload_gadget),
@@ -680,7 +653,6 @@
             ExecutionState::CMP => assign_exec_step!(self.comparator_gadget),
             ExecutionState::DUP => assign_exec_step!(self.dup_gadget),
             ExecutionState::EXTCODEHASH => assign_exec_step!(self.extcodehash_gadget),
->>>>>>> 8af9c62a
             ExecutionState::GAS => assign_exec_step!(self.gas_gadget),
             ExecutionState::GASPRICE => assign_exec_step!(self.gasprice_gadget),
             ExecutionState::ISZERO => assign_exec_step!(self.iszero_gadget),
