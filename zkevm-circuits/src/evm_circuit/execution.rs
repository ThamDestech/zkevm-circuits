use crate::{
    evm_circuit::{
        param::{STEP_HEIGHT, STEP_WIDTH},
        step::{ExecutionState, Preset, Step},
        table::{FixedTableTag, Lookup, LookupTable, Table},
        util::constraint_builder::ConstraintBuilder,
        witness::{Block, Call, ExecStep, Transaction},
    },
    util::Expr,
};
use eth_types::Field;
use halo2_proofs::{
    arithmetic::FieldExt,
    circuit::{Layouter, Region},
    plonk::{Column, ConstraintSystem, Error, Expression, Fixed, Selector},
    poly::Rotation,
};
use std::{collections::HashMap, iter};

mod add_sub;
mod begin_tx;
mod bitwise;
mod block_ctx;
mod byte;
mod call;
mod calldatacopy;
mod calldataload;
mod calldatasize;
mod caller;
mod callvalue;
mod chainid;
mod codecopy;
mod comparator;
mod copy_code_to_memory;
mod dummy;
mod dup;
mod end_block;
mod end_tx;
mod error_oog_static_memory;
mod extcodehash;
mod gas;
mod gasprice;
mod is_zero;
mod jump;
mod jumpdest;
mod jumpi;
mod memory;
mod memory_copy;
mod msize;
mod mul_div_mod;
mod origin;
mod pc;
mod pop;
mod push;
mod selfbalance;
mod shl;
mod shr;
mod signed_comparator;
mod signextend;
mod sload;
mod sstore;
mod stop;
mod swap;

use add_sub::AddSubGadget;
use begin_tx::BeginTxGadget;
use bitwise::BitwiseGadget;
use block_ctx::{BlockCtxU160Gadget, BlockCtxU256Gadget, BlockCtxU64Gadget};
use byte::ByteGadget;
use call::CallGadget;
use calldatacopy::CallDataCopyGadget;
use calldataload::CallDataLoadGadget;
use calldatasize::CallDataSizeGadget;
use caller::CallerGadget;
use callvalue::CallValueGadget;
use chainid::ChainIdGadget;
use codecopy::CodeCopyGadget;
use comparator::ComparatorGadget;
use copy_code_to_memory::CopyCodeToMemoryGadget;
use dummy::DummyGadget;
use dup::DupGadget;
use end_block::EndBlockGadget;
use end_tx::EndTxGadget;
use error_oog_static_memory::ErrorOOGStaticMemoryGadget;
use extcodehash::ExtcodehashGadget;
use gas::GasGadget;
use gasprice::GasPriceGadget;
use is_zero::IsZeroGadget;
use jump::JumpGadget;
use jumpdest::JumpdestGadget;
use jumpi::JumpiGadget;
use memory::MemoryGadget;
use memory_copy::CopyToMemoryGadget;
use msize::MsizeGadget;
use mul_div_mod::MulDivModGadget;
use origin::OriginGadget;
use pc::PcGadget;
use pop::PopGadget;
use push::PushGadget;
use selfbalance::SelfbalanceGadget;
use shl::ShlGadget;
use shr::ShrGadget;
use signed_comparator::SignedComparatorGadget;
use signextend::SignextendGadget;
use sload::SloadGadget;
use sstore::SstoreGadget;
use stop::StopGadget;
use swap::SwapGadget;

pub(crate) trait ExecutionGadget<F: FieldExt> {
    const NAME: &'static str;

    const EXECUTION_STATE: ExecutionState;

    fn configure(cb: &mut ConstraintBuilder<F>) -> Self;

    fn assign_exec_step(
        &self,
        region: &mut Region<'_, F>,
        offset: usize,
        block: &Block<F>,
        transaction: &Transaction,
        call: &Call,
        step: &ExecStep,
    ) -> Result<(), Error>;
}

#[derive(Clone, Debug)]
pub(crate) struct ExecutionConfig<F> {
    q_step: Selector,
    q_step_first: Selector,
    q_step_last: Selector,
    step: Step<F>,
    presets_map: HashMap<ExecutionState, Vec<Preset<F>>>,
    // internal state gadgets
    begin_tx_gadget: BeginTxGadget<F>,
    copy_to_memory_gadget: CopyToMemoryGadget<F>,
    end_block_gadget: EndBlockGadget<F>,
    end_tx_gadget: EndTxGadget<F>,
    // opcode gadgets
    add_sub_gadget: AddSubGadget<F>,
    bitwise_gadget: BitwiseGadget<F>,
    byte_gadget: ByteGadget<F>,
    call_gadget: CallGadget<F>,
    call_value_gadget: CallValueGadget<F>,
    calldatacopy_gadget: CallDataCopyGadget<F>,
    calldataload_gadget: CallDataLoadGadget<F>,
    calldatasize_gadget: CallDataSizeGadget<F>,
    caller_gadget: CallerGadget<F>,
    chainid_gadget: ChainIdGadget<F>,
    codecopy_gadget: CodeCopyGadget<F>,
    comparator_gadget: ComparatorGadget<F>,
    copy_code_to_memory_gadget: CopyCodeToMemoryGadget<F>,
    dup_gadget: DupGadget<F>,
    extcodehash_gadget: ExtcodehashGadget<F>,
    gas_gadget: GasGadget<F>,
    gasprice_gadget: GasPriceGadget<F>,
    iszero_gadget: IsZeroGadget<F>,
    jump_gadget: JumpGadget<F>,
    jumpdest_gadget: JumpdestGadget<F>,
    jumpi_gadget: JumpiGadget<F>,
    log3_gadget: DummyGadget<F, 5, 0, { ExecutionState::LOG }>,
    memory_gadget: MemoryGadget<F>,
    msize_gadget: MsizeGadget<F>,
    mul_div_mod_gadget: MulDivModGadget<F>,
    origin_gadget: OriginGadget<F>,
    pc_gadget: PcGadget<F>,
    pop_gadget: PopGadget<F>,
    push_gadget: PushGadget<F>,
    selfbalance_gadget: SelfbalanceGadget<F>,
    sha3_gadget: DummyGadget<F, 2, 1, { ExecutionState::SHA3 }>,
    shl_gadget: ShlGadget<F>,
    shr_gadget: ShrGadget<F>,
    signed_comparator_gadget: SignedComparatorGadget<F>,
    signextend_gadget: SignextendGadget<F>,
    sload_gadget: SloadGadget<F>,
    sstore_gadget: SstoreGadget<F>,
    stop_gadget: StopGadget<F>,
    swap_gadget: SwapGadget<F>,
<<<<<<< HEAD
    timestamp_gadget: TimestampGadget<F>,
=======
    block_ctx_u64_gadget: BlockCtxU64Gadget<F>,
    block_ctx_u160_gadget: BlockCtxU160Gadget<F>,
    block_ctx_u256_gadget: BlockCtxU256Gadget<F>,
>>>>>>> c12d61fd
    // error gadgets
    error_oog_static_memory_gadget: ErrorOOGStaticMemoryGadget<F>,
}

impl<F: Field> ExecutionConfig<F> {
    pub(crate) fn configure<TxTable, RwTable, BytecodeTable, BlockTable>(
        meta: &mut ConstraintSystem<F>,
        power_of_randomness: [Expression<F>; 31],
        fixed_table: [Column<Fixed>; 4],
        tx_table: TxTable,
        rw_table: RwTable,
        bytecode_table: BytecodeTable,
        block_table: BlockTable,
    ) -> Self
    where
        TxTable: LookupTable<F, 4>,
        RwTable: LookupTable<F, 11>,
        BytecodeTable: LookupTable<F, 4>,
        BlockTable: LookupTable<F, 3>,
    {
        let q_step = meta.complex_selector();
        let q_step_first = meta.complex_selector();
        let q_step_last = meta.complex_selector();
        let qs_byte_lookup = meta.advice_column();
        let advices = [(); STEP_WIDTH].map(|_| meta.advice_column());

        let step_curr = Step::new(meta, qs_byte_lookup, advices, false);
        let step_next = Step::new(meta, qs_byte_lookup, advices, true);
        let mut independent_lookups = Vec::new();
        let mut presets_map = HashMap::new();

        meta.create_gate("Constrain execution state", |meta| {
            let q_step = meta.query_selector(q_step);
            let q_step_first = meta.query_selector(q_step_first);
            let q_step_last = meta.query_selector(q_step_last);

            // Only one of execution_state should be enabled
            let sum_to_one = (
                "Only one of execution_state should be enabled",
                step_curr
                    .state
                    .execution_state
                    .iter()
                    .fold(1u64.expr(), |acc, cell| acc - cell.expr()),
            );

            // Cells representation for execution_state should be bool.
            let bool_checks = step_curr.state.execution_state.iter().map(|cell| {
                (
                    "Representation for execution_state should be bool",
                    cell.expr() * (1u64.expr() - cell.expr()),
                )
            });

            // ExecutionState transition should be correct.
            let execution_state_transition = {
                let q_step_last = q_step_last.clone();
                iter::empty()
                    .chain(
                        [
                            (
                                "EndTx can only transit to BeginTx or EndBlock",
                                ExecutionState::EndTx,
                                vec![ExecutionState::BeginTx, ExecutionState::EndBlock],
                            ),
                            (
                                "EndBlock can only transit to EndBlock",
                                ExecutionState::EndBlock,
                                vec![ExecutionState::EndBlock],
                            ),
                        ]
                        .map(|(name, from, to)| {
                            (
                                name,
                                step_curr.execution_state_selector([from])
                                    * (1.expr() - step_next.execution_state_selector(to)),
                            )
                        }),
                    )
                    .chain(
                        [
                            (
                                "Only EndTx can transit to BeginTx",
                                ExecutionState::BeginTx,
                                vec![ExecutionState::EndTx],
                            ),
                            (
                                "Only ExecutionState which halts or BeginTx can transit to EndTx",
                                ExecutionState::EndTx,
                                ExecutionState::iterator()
                                    .filter(ExecutionState::halts)
                                    .chain(iter::once(ExecutionState::BeginTx))
                                    .collect(),
                            ),
                            (
                                "Only EndTx or EndBlock can transit to EndBlock",
                                ExecutionState::EndBlock,
                                vec![ExecutionState::EndTx, ExecutionState::EndBlock],
                            ),
                            (
                                "Only ExecutionState which copies memory to memory can transit to CopyToMemory",
                                ExecutionState::CopyToMemory,
                                vec![ExecutionState::CopyToMemory, ExecutionState::CALLDATACOPY],
                            ),
                        ]
                        .map(|(name, to, from)| {
                            (
                                name,
                                step_next.execution_state_selector([to])
                                    * (1.expr() - step_curr.execution_state_selector(from)),
                            )
                        }),
                    )
                    .map(move |(name, poly)| (name, (1.expr() - q_step_last.clone()) * poly))
            };

            let _first_step_check = {
                let begin_tx_selector =
                    step_curr.execution_state_selector([ExecutionState::BeginTx]);
                iter::once((
                    "First step should be BeginTx",
                    q_step_first * (1.expr() - begin_tx_selector),
                ))
            };

            let _last_step_check = {
                let end_block_selector =
                    step_curr.execution_state_selector([ExecutionState::EndBlock]);
                iter::once((
                    "Last step should be EndBlock",
                    q_step_last * (1.expr() - end_block_selector),
                ))
            };

            iter::once(sum_to_one)
                .chain(bool_checks)
                .chain(execution_state_transition)
                .map(move |(name, poly)| (name, q_step.clone() * poly))
                // TODO: Enable these after test of CALLDATACOPY is complete.
                // .chain(first_step_check)
                // .chain(last_step_check)
        });

        // Use qs_byte_lookup as selector to do byte range lookup on each advice
        // column. In this way, ExecutionGadget could enable the byte range
        // lookup by enable qs_byte_lookup.
        for advice in advices {
            meta.lookup_any("Qs byte", |meta| {
                let advice = meta.query_advice(advice, Rotation::cur());
                let qs_byte_lookup = meta.query_advice(qs_byte_lookup, Rotation::cur());

                vec![
                    qs_byte_lookup.clone() * FixedTableTag::Range256.expr(),
                    qs_byte_lookup * advice,
                    0u64.expr(),
                    0u64.expr(),
                ]
                .into_iter()
                .zip(fixed_table.table_exprs(meta).to_vec().into_iter())
                .collect::<Vec<_>>()
            });
        }

        macro_rules! configure_gadget {
            () => {
                Self::configure_gadget(
                    meta,
                    q_step,
                    q_step_first,
                    &power_of_randomness,
                    &step_curr,
                    &step_next,
                    &mut independent_lookups,
                    &mut presets_map,
                )
            };
        }

        let config = Self {
            q_step,
            q_step_first,
            q_step_last,
            // internal states
            begin_tx_gadget: configure_gadget!(),
            copy_code_to_memory_gadget: configure_gadget!(),
            copy_to_memory_gadget: configure_gadget!(),
            end_block_gadget: configure_gadget!(),
            end_tx_gadget: configure_gadget!(),
            // opcode gadgets
            add_sub_gadget: configure_gadget!(),
            bitwise_gadget: configure_gadget!(),
            byte_gadget: configure_gadget!(),
            call_gadget: configure_gadget!(),
            call_value_gadget: configure_gadget!(),
            calldatacopy_gadget: configure_gadget!(),
            calldataload_gadget: configure_gadget!(),
            calldatasize_gadget: configure_gadget!(),
            caller_gadget: configure_gadget!(),
            chainid_gadget: configure_gadget!(),
            codecopy_gadget: configure_gadget!(),
            comparator_gadget: configure_gadget!(),
            dup_gadget: configure_gadget!(),
            extcodehash_gadget: configure_gadget!(),
            gas_gadget: configure_gadget!(),
            gasprice_gadget: configure_gadget!(),
            iszero_gadget: configure_gadget!(),
            jump_gadget: configure_gadget!(),
            jumpdest_gadget: configure_gadget!(),
            jumpi_gadget: configure_gadget!(),
            log3_gadget: configure_gadget!(),
            memory_gadget: configure_gadget!(),
            msize_gadget: configure_gadget!(),
            mul_div_mod_gadget: configure_gadget!(),
            origin_gadget: configure_gadget!(),
            pc_gadget: configure_gadget!(),
            pop_gadget: configure_gadget!(),
            push_gadget: configure_gadget!(),
            selfbalance_gadget: configure_gadget!(),
            sha3_gadget: configure_gadget!(),
            shl_gadget: configure_gadget!(),
            shr_gadget: configure_gadget!(),
            signed_comparator_gadget: configure_gadget!(),
            signextend_gadget: configure_gadget!(),
            sload_gadget: configure_gadget!(),
            sstore_gadget: configure_gadget!(),
            stop_gadget: configure_gadget!(),
            swap_gadget: configure_gadget!(),
<<<<<<< HEAD
            timestamp_gadget: configure_gadget!(),
=======
            block_ctx_u64_gadget: configure_gadget!(),
            block_ctx_u160_gadget: configure_gadget!(),
            block_ctx_u256_gadget: configure_gadget!(),
>>>>>>> c12d61fd
            // error gadgets
            error_oog_static_memory_gadget: configure_gadget!(),
            // step and presets
            step: step_curr,
            presets_map,
        };

        Self::configure_lookup(
            meta,
            q_step,
            fixed_table,
            tx_table,
            rw_table,
            bytecode_table,
            block_table,
            independent_lookups,
        );

        config
    }

    #[allow(clippy::too_many_arguments)]
    fn configure_gadget<G: ExecutionGadget<F>>(
        meta: &mut ConstraintSystem<F>,
        q_step: Selector,
        q_step_first: Selector,
        power_of_randomness: &[Expression<F>; 31],
        step_curr: &Step<F>,
        step_next: &Step<F>,
        independent_lookups: &mut Vec<Vec<Lookup<F>>>,
        presets_map: &mut HashMap<ExecutionState, Vec<Preset<F>>>,
    ) -> G {
        let mut cb = ConstraintBuilder::new(
            step_curr,
            step_next,
            power_of_randomness,
            G::EXECUTION_STATE,
        );

        let gadget = G::configure(&mut cb);

        let (constraints, constraints_first_step, lookups, presets) = cb.build();
        debug_assert!(
            !presets_map.contains_key(&G::EXECUTION_STATE),
            "execution state already configured"
        );
        presets_map.insert(G::EXECUTION_STATE, presets);

        for (selector, constraints) in [
            (q_step, constraints),
            (q_step_first, constraints_first_step),
        ] {
            if !constraints.is_empty() {
                meta.create_gate(G::NAME, |meta| {
                    let selector = meta.query_selector(selector);

                    constraints
                        .into_iter()
                        .map(move |(name, constraint)| (name, selector.clone() * constraint))
                });
            }
        }

        // Push lookups of this ExecutionState to independent_lookups for
        // further configuration in configure_lookup.
        independent_lookups.push(lookups.iter().map(|(_, lookup)| lookup.clone()).collect());

        gadget
    }

    #[allow(clippy::too_many_arguments)]
    fn configure_lookup<TxTable, RwTable, BytecodeTable, BlockTable>(
        meta: &mut ConstraintSystem<F>,
        q_step: Selector,
        fixed_table: [Column<Fixed>; 4],
        tx_table: TxTable,
        rw_table: RwTable,
        bytecode_table: BytecodeTable,
        block_table: BlockTable,
        independent_lookups: Vec<Vec<Lookup<F>>>,
    ) where
        TxTable: LookupTable<F, 4>,
        RwTable: LookupTable<F, 11>,
        BytecodeTable: LookupTable<F, 4>,
        BlockTable: LookupTable<F, 3>,
    {
        // Because one and only one ExecutionState is enabled at a step, we then
        // know only one of independent_lookups will be enabled at a step, so we
        // can add up them together to reduce the amount of lookup arguments.
        // This map holds all added up independent lookups as accumulated
        // lookups, and will be used in configuring lookup arguments later.
        let mut acc_lookups_of_table = HashMap::new();

        for lookups in independent_lookups {
            let mut index_of_table = HashMap::new();

            for lookup in lookups {
                let table = lookup.table();
                let acc_lookups = acc_lookups_of_table.entry(table).or_insert_with(Vec::new);
                let index = index_of_table.entry(table).or_insert(0);

                if *index == acc_lookups.len() {
                    acc_lookups.push(lookup.input_exprs());
                } else {
                    // Add up independent lookup together
                    for (acc, expr) in acc_lookups[*index]
                        .iter_mut()
                        .zip(lookup.input_exprs().into_iter())
                    {
                        *acc = acc.clone() + expr;
                    }
                }
                *index += 1;
            }
        }

        macro_rules! lookup {
            ($id:path, $table:ident, $descrip:expr) => {
                if let Some(acc_lookups) = acc_lookups_of_table.remove(&$id) {
                    for (lookup_idx, input_exprs) in acc_lookups.into_iter().enumerate() {
                        let idx =
                            meta.lookup_any(concat!("LOOKUP: ", stringify!($descrip)), |meta| {
                                let q_step = meta.query_selector(q_step);
                                input_exprs
                                    .into_iter()
                                    .zip($table.table_exprs(meta).to_vec().into_iter())
                                    .map(|(input, table)| (q_step.clone() * input, table))
                                    .collect::<Vec<_>>()
                            });
                        log::debug!(
                            "LOOKUP TABLE {} <=> {} {}",
                            idx,
                            stringify!($descrip),
                            lookup_idx
                        );
                    }
                }
            };
        }

        lookup!(Table::Fixed, fixed_table, "Fixed table");
        lookup!(Table::Tx, tx_table, "Tx table");
        lookup!(Table::Rw, rw_table, "RW table");
        lookup!(Table::Bytecode, bytecode_table, "Bytecode table");
        lookup!(Table::Block, block_table, "Block table");
    }

    pub fn assign_block(
        &self,
        layouter: &mut impl Layouter<F>,
        block: &Block<F>,
    ) -> Result<(), Error> {
        layouter.assign_region(
            || "Execution step",
            |mut region| {
                let mut offset = 0;

                self.q_step_first.enable(&mut region, offset)?;

                for transaction in &block.txs {
                    for step in &transaction.steps {
                        let call = &transaction.calls[step.call_index];

                        self.q_step.enable(&mut region, offset)?;
                        self.assign_exec_step(&mut region, offset, block, transaction, call, step)?;

                        offset += STEP_HEIGHT;
                    }
                }
                Ok(())
            },
        )?;

        // TODO: Pad leftover region to the desired capacity
        // TODO: Enable q_step_last

        Ok(())
    }

    /// Assign exact steps in block without padding for unit test purpose
    pub fn assign_block_exact(
        &self,
        layouter: &mut impl Layouter<F>,
        block: &Block<F>,
    ) -> Result<(), Error> {
        layouter.assign_region(
            || "Execution step",
            |mut region| {
                let mut offset = 0;

                self.q_step_first.enable(&mut region, offset)?;

                for transaction in &block.txs {
                    for step in &transaction.steps {
                        let call = &transaction.calls[step.call_index];

                        self.q_step.enable(&mut region, offset)?;
                        self.assign_exec_step(&mut region, offset, block, transaction, call, step)?;

                        offset += STEP_HEIGHT;
                    }
                }

                self.q_step_last.enable(&mut region, offset - STEP_HEIGHT)?;

                Ok(())
            },
        )
    }

    fn assign_exec_step(
        &self,
        region: &mut Region<'_, F>,
        offset: usize,
        block: &Block<F>,
        transaction: &Transaction,
        call: &Call,
        step: &ExecStep,
    ) -> Result<(), Error> {
        log::trace!("assign_exec_step offset:{} step:{:?}", offset, step);
        self.step
            .assign_exec_step(region, offset, block, transaction, call, step)?;

        for (cell, value) in self
            .presets_map
            .get(&step.execution_state)
            .expect("not implemented")
        {
            cell.assign(region, offset, Some(*value))?;
        }

        macro_rules! assign_exec_step {
            ($gadget:expr) => {
                $gadget.assign_exec_step(region, offset, block, transaction, call, step)?
            };
        }

        match step.execution_state {
            // internal states
            ExecutionState::BeginTx => assign_exec_step!(self.begin_tx_gadget),
            ExecutionState::CopyCodeToMemory => assign_exec_step!(self.copy_code_to_memory_gadget),
            ExecutionState::CopyToMemory => assign_exec_step!(self.copy_to_memory_gadget),
            ExecutionState::EndTx => assign_exec_step!(self.end_tx_gadget),
            ExecutionState::EndBlock => assign_exec_step!(self.end_block_gadget),
            // opcode
            ExecutionState::ADD_SUB => assign_exec_step!(self.add_sub_gadget),
            ExecutionState::BITWISE => assign_exec_step!(self.bitwise_gadget),
            ExecutionState::BYTE => assign_exec_step!(self.byte_gadget),
            ExecutionState::CALL => assign_exec_step!(self.call_gadget),
            ExecutionState::CALLDATACOPY => assign_exec_step!(self.calldatacopy_gadget),
            ExecutionState::CALLDATALOAD => assign_exec_step!(self.calldataload_gadget),
            ExecutionState::CALLDATASIZE => assign_exec_step!(self.calldatasize_gadget),
            ExecutionState::CALLER => assign_exec_step!(self.caller_gadget),
            ExecutionState::CALLVALUE => assign_exec_step!(self.call_value_gadget),
            ExecutionState::CHAINID => assign_exec_step!(self.chainid_gadget),
            ExecutionState::CODECOPY => assign_exec_step!(self.codecopy_gadget),
            ExecutionState::CMP => assign_exec_step!(self.comparator_gadget),
            ExecutionState::DUP => assign_exec_step!(self.dup_gadget),
            ExecutionState::EXTCODEHASH => assign_exec_step!(self.extcodehash_gadget),
            ExecutionState::GAS => assign_exec_step!(self.gas_gadget),
            ExecutionState::GASPRICE => assign_exec_step!(self.gasprice_gadget),
            ExecutionState::ISZERO => assign_exec_step!(self.iszero_gadget),
            ExecutionState::JUMP => assign_exec_step!(self.jump_gadget),
            ExecutionState::JUMPDEST => assign_exec_step!(self.jumpdest_gadget),
            ExecutionState::JUMPI => assign_exec_step!(self.jumpi_gadget),
            ExecutionState::LOG => assign_exec_step!(self.log3_gadget),
            ExecutionState::MEMORY => assign_exec_step!(self.memory_gadget),
            ExecutionState::MSIZE => assign_exec_step!(self.msize_gadget),
            ExecutionState::MUL_DIV_MOD => assign_exec_step!(self.mul_div_mod_gadget),
            ExecutionState::ORIGIN => assign_exec_step!(self.origin_gadget),
            ExecutionState::PC => assign_exec_step!(self.pc_gadget),
            ExecutionState::POP => assign_exec_step!(self.pop_gadget),
            ExecutionState::PUSH => assign_exec_step!(self.push_gadget),
            ExecutionState::SCMP => assign_exec_step!(self.signed_comparator_gadget),
            ExecutionState::BLOCKCTXU64 => assign_exec_step!(self.block_ctx_u64_gadget),
            ExecutionState::BLOCKCTXU160 => assign_exec_step!(self.block_ctx_u160_gadget),
            ExecutionState::BLOCKCTXU256 => assign_exec_step!(self.block_ctx_u256_gadget),
            ExecutionState::SELFBALANCE => assign_exec_step!(self.selfbalance_gadget),
            ExecutionState::SIGNEXTEND => assign_exec_step!(self.signextend_gadget),
            ExecutionState::SLOAD => assign_exec_step!(self.sload_gadget),
            ExecutionState::SHL => assign_exec_step!(self.shl_gadget),
            ExecutionState::SHR => assign_exec_step!(self.shr_gadget),
            ExecutionState::SHA3 => assign_exec_step!(self.sha3_gadget),
            ExecutionState::SSTORE => assign_exec_step!(self.sstore_gadget),
            ExecutionState::STOP => assign_exec_step!(self.stop_gadget),
            ExecutionState::SWAP => assign_exec_step!(self.swap_gadget),
            // errors
            ExecutionState::ErrorOutOfGasStaticMemoryExpansion => {
                assign_exec_step!(self.error_oog_static_memory_gadget)
            }
            _ => unimplemented!(),
        }

        Ok(())
    }
}<|MERGE_RESOLUTION|>--- conflicted
+++ resolved
@@ -177,13 +177,9 @@
     sstore_gadget: SstoreGadget<F>,
     stop_gadget: StopGadget<F>,
     swap_gadget: SwapGadget<F>,
-<<<<<<< HEAD
-    timestamp_gadget: TimestampGadget<F>,
-=======
     block_ctx_u64_gadget: BlockCtxU64Gadget<F>,
     block_ctx_u160_gadget: BlockCtxU160Gadget<F>,
     block_ctx_u256_gadget: BlockCtxU256Gadget<F>,
->>>>>>> c12d61fd
     // error gadgets
     error_oog_static_memory_gadget: ErrorOOGStaticMemoryGadget<F>,
 }
@@ -411,13 +407,9 @@
             sstore_gadget: configure_gadget!(),
             stop_gadget: configure_gadget!(),
             swap_gadget: configure_gadget!(),
-<<<<<<< HEAD
-            timestamp_gadget: configure_gadget!(),
-=======
             block_ctx_u64_gadget: configure_gadget!(),
             block_ctx_u160_gadget: configure_gadget!(),
             block_ctx_u256_gadget: configure_gadget!(),
->>>>>>> c12d61fd
             // error gadgets
             error_oog_static_memory_gadget: configure_gadget!(),
             // step and presets
