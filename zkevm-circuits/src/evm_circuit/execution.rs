use crate::{
    evm_circuit::{
        param::{STEP_HEIGHT, STEP_WIDTH},
        step::{ExecutionState, Preset, Step},
        table::{FixedTableTag, Lookup, LookupTable, Table},
        util::constraint_builder::ConstraintBuilder,
        witness::{Block, Call, ExecStep, Transaction},
    },
    util::Expr,
};
use eth_types::Field;
use halo2_proofs::{
    arithmetic::FieldExt,
    circuit::{Layouter, Region},
    plonk::{Column, ConstraintSystem, Error, Expression, Fixed, Selector},
    poly::Rotation,
};
use std::{collections::HashMap, iter};

mod add_sub;
mod begin_tx;
mod bitwise;
mod byte;
mod call;
mod calldatacopy;
mod calldataload;
mod calldatasize;
mod caller;
mod callvalue;
mod chainid;
mod codecopy;
mod coinbase;
mod comparator;
<<<<<<< HEAD
mod dummy;
=======
mod copy_code_to_memory;
>>>>>>> f587df26
mod dup;
mod end_block;
mod end_tx;
mod error_oog_static_memory;
mod extcodehash;
mod gas;
mod gasprice;
mod is_zero;
mod jump;
mod jumpdest;
mod jumpi;
mod memory;
mod memory_copy;
mod msize;
mod mul_div_mod;
mod number;
mod origin;
mod pc;
mod pop;
mod push;
mod selfbalance;
mod shl;
mod shr;
mod signed_comparator;
mod signextend;
mod sload;
mod sstore;
mod stop;
mod swap;
mod timestamp;

use add_sub::AddSubGadget;
use begin_tx::BeginTxGadget;
use bitwise::BitwiseGadget;
use byte::ByteGadget;
use call::CallGadget;
use calldatacopy::CallDataCopyGadget;
use calldataload::CallDataLoadGadget;
use calldatasize::CallDataSizeGadget;
use caller::CallerGadget;
use callvalue::CallValueGadget;
use chainid::ChainIdGadget;
use codecopy::CodeCopyGadget;
use coinbase::CoinbaseGadget;
use comparator::ComparatorGadget;
<<<<<<< HEAD
use dummy::DummpyGadget;
=======
use copy_code_to_memory::CopyCodeToMemoryGadget;
>>>>>>> f587df26
use dup::DupGadget;
use end_block::EndBlockGadget;
use end_tx::EndTxGadget;
use error_oog_static_memory::ErrorOOGStaticMemoryGadget;
use extcodehash::ExtcodehashGadget;
use gas::GasGadget;
use gasprice::GasPriceGadget;
use is_zero::IsZeroGadget;
use jump::JumpGadget;
use jumpdest::JumpdestGadget;
use jumpi::JumpiGadget;
use memory::MemoryGadget;
use memory_copy::CopyToMemoryGadget;
use msize::MsizeGadget;
use mul_div_mod::MulDivModGadget;
use number::NumberGadget;
use origin::OriginGadget;
use pc::PcGadget;
use pop::PopGadget;
use push::PushGadget;
use selfbalance::SelfbalanceGadget;
use shl::ShlGadget;
use shr::ShrGadget;
use signed_comparator::SignedComparatorGadget;
use signextend::SignextendGadget;
use sload::SloadGadget;
use sstore::SstoreGadget;
use stop::StopGadget;
use swap::SwapGadget;
use timestamp::TimestampGadget;

pub(crate) trait ExecutionGadget<F: FieldExt> {
    const NAME: &'static str;

    const EXECUTION_STATE: ExecutionState;

    fn configure(cb: &mut ConstraintBuilder<F>) -> Self;

    fn assign_exec_step(
        &self,
        region: &mut Region<'_, F>,
        offset: usize,
        block: &Block<F>,
        transaction: &Transaction,
        call: &Call,
        step: &ExecStep,
    ) -> Result<(), Error>;
}

#[derive(Clone, Debug)]
pub(crate) struct ExecutionConfig<F> {
    q_step: Selector,
    q_step_first: Selector,
    q_step_last: Selector,
    step: Step<F>,
    presets_map: HashMap<ExecutionState, Vec<Preset<F>>>,
    // internal state gadgets
    begin_tx_gadget: BeginTxGadget<F>,
    copy_to_memory_gadget: CopyToMemoryGadget<F>,
    end_block_gadget: EndBlockGadget<F>,
    end_tx_gadget: EndTxGadget<F>,
    // opcode gadgets
    add_sub_gadget: AddSubGadget<F>,
    bitwise_gadget: BitwiseGadget<F>,
    byte_gadget: ByteGadget<F>,
    call_gadget: CallGadget<F>,
    call_value_gadget: CallValueGadget<F>,
    calldatacopy_gadget: CallDataCopyGadget<F>,
    calldataload_gadget: CallDataLoadGadget<F>,
    calldatasize_gadget: CallDataSizeGadget<F>,
    caller_gadget: CallerGadget<F>,
    chainid_gadget: ChainIdGadget<F>,
<<<<<<< HEAD
    codecopy_gadget: DummpyGadget<F, 3, 0, { ExecutionState::CODECOPY }>,
=======
    codecopy_gadget: CodeCopyGadget<F>,
>>>>>>> f587df26
    coinbase_gadget: CoinbaseGadget<F>,
    comparator_gadget: ComparatorGadget<F>,
    copy_code_to_memory_gadget: CopyCodeToMemoryGadget<F>,
    dup_gadget: DupGadget<F>,
    extcodehash_gadget: ExtcodehashGadget<F>,
    gas_gadget: GasGadget<F>,
    gasprice_gadget: GasPriceGadget<F>,
    iszero_gadget: IsZeroGadget<F>,
    jump_gadget: JumpGadget<F>,
    jumpdest_gadget: JumpdestGadget<F>,
    jumpi_gadget: JumpiGadget<F>,
    log3_gadget: DummpyGadget<F, 5, 0, { ExecutionState::LOG }>,
    memory_gadget: MemoryGadget<F>,
    msize_gadget: MsizeGadget<F>,
    mul_div_mod_gadget: MulDivModGadget<F>,
    number_gadget: NumberGadget<F>,
    origin_gadget: OriginGadget<F>,
    pc_gadget: PcGadget<F>,
    pop_gadget: PopGadget<F>,
    push_gadget: PushGadget<F>,
    selfbalance_gadget: SelfbalanceGadget<F>,
    sha3_gadget: DummpyGadget<F, 2, 1, { ExecutionState::SHA3 }>,
    shl_gadget: ShlGadget<F>,
    shr_gadget: ShrGadget<F>,
    signed_comparator_gadget: SignedComparatorGadget<F>,
    signextend_gadget: SignextendGadget<F>,
    sload_gadget: SloadGadget<F>,
    sstore_gadget: SstoreGadget<F>,
    stop_gadget: StopGadget<F>,
    swap_gadget: SwapGadget<F>,
    timestamp_gadget: TimestampGadget<F>,
    // error gadgets
    error_oog_static_memory_gadget: ErrorOOGStaticMemoryGadget<F>,
}

impl<F: Field> ExecutionConfig<F> {
    pub(crate) fn configure<TxTable, RwTable, BytecodeTable, BlockTable>(
        meta: &mut ConstraintSystem<F>,
        power_of_randomness: [Expression<F>; 31],
        fixed_table: [Column<Fixed>; 4],
        tx_table: TxTable,
        rw_table: RwTable,
        bytecode_table: BytecodeTable,
        block_table: BlockTable,
    ) -> Self
    where
        TxTable: LookupTable<F, 4>,
        RwTable: LookupTable<F, 11>,
        BytecodeTable: LookupTable<F, 4>,
        BlockTable: LookupTable<F, 3>,
    {
        let q_step = meta.complex_selector();
        let q_step_first = meta.complex_selector();
        let q_step_last = meta.complex_selector();
        let qs_byte_lookup = meta.advice_column();
        let advices = [(); STEP_WIDTH].map(|_| meta.advice_column());

        let step_curr = Step::new(meta, qs_byte_lookup, advices, false);
        let step_next = Step::new(meta, qs_byte_lookup, advices, true);
        let mut independent_lookups = Vec::new();
        let mut presets_map = HashMap::new();

        meta.create_gate("Constrain execution state", |meta| {
            let q_step = meta.query_selector(q_step);
            let q_step_first = meta.query_selector(q_step_first);
            let q_step_last = meta.query_selector(q_step_last);

            // Only one of execution_state should be enabled
            let sum_to_one = (
                "Only one of execution_state should be enabled",
                step_curr
                    .state
                    .execution_state
                    .iter()
                    .fold(1u64.expr(), |acc, cell| acc - cell.expr()),
            );

            // Cells representation for execution_state should be bool.
            let bool_checks = step_curr.state.execution_state.iter().map(|cell| {
                (
                    "Representation for execution_state should be bool",
                    cell.expr() * (1u64.expr() - cell.expr()),
                )
            });

            // ExecutionState transition should be correct.
            let execution_state_transition = {
                let q_step_last = q_step_last.clone();
                iter::empty()
                    .chain(
                        [
                            (
                                "EndTx can only transit to BeginTx or EndBlock",
                                ExecutionState::EndTx,
                                vec![ExecutionState::BeginTx, ExecutionState::EndBlock],
                            ),
                            (
                                "EndBlock can only transit to EndBlock",
                                ExecutionState::EndBlock,
                                vec![ExecutionState::EndBlock],
                            ),
                        ]
                        .map(|(name, from, to)| {
                            (
                                name,
                                step_curr.execution_state_selector([from])
                                    * (1.expr() - step_next.execution_state_selector(to)),
                            )
                        }),
                    )
                    .chain(
                        [
                            (
                                "Only EndTx can transit to BeginTx",
                                ExecutionState::BeginTx,
                                vec![ExecutionState::EndTx],
                            ),
                            (
                                "Only ExecutionState which halts or BeginTx can transit to EndTx",
                                ExecutionState::EndTx,
                                ExecutionState::iterator()
                                    .filter(ExecutionState::halts)
                                    .chain(iter::once(ExecutionState::BeginTx))
                                    .collect(),
                            ),
                            (
                                "Only EndTx or EndBlock can transit to EndBlock",
                                ExecutionState::EndBlock,
                                vec![ExecutionState::EndTx, ExecutionState::EndBlock],
                            ),
                            (
                                "Only ExecutionState which copies memory to memory can transit to CopyToMemory",
                                ExecutionState::CopyToMemory,
                                vec![ExecutionState::CopyToMemory, ExecutionState::CALLDATACOPY],
                            ),
                        ]
                        .map(|(name, to, from)| {
                            (
                                name,
                                step_next.execution_state_selector([to])
                                    * (1.expr() - step_curr.execution_state_selector(from)),
                            )
                        }),
                    )
                    .map(move |(name, poly)| (name, (1.expr() - q_step_last.clone()) * poly))
            };

            let _first_step_check = {
                let begin_tx_selector =
                    step_curr.execution_state_selector([ExecutionState::BeginTx]);
                iter::once((
                    "First step should be BeginTx",
                    q_step_first * (1.expr() - begin_tx_selector),
                ))
            };

            let _last_step_check = {
                let end_block_selector =
                    step_curr.execution_state_selector([ExecutionState::EndBlock]);
                iter::once((
                    "Last step should be EndBlock",
                    q_step_last * (1.expr() - end_block_selector),
                ))
            };

            iter::once(sum_to_one)
                .chain(bool_checks)
                .chain(execution_state_transition)
                .map(move |(name, poly)| (name, q_step.clone() * poly))
                // TODO: Enable these after test of CALLDATACOPY is complete.
                // .chain(first_step_check)
                // .chain(last_step_check)
        });

        // Use qs_byte_lookup as selector to do byte range lookup on each advice
        // column. In this way, ExecutionGadget could enable the byte range
        // lookup by enable qs_byte_lookup.
        for advice in advices {
            meta.lookup_any("Qs byte", |meta| {
                let advice = meta.query_advice(advice, Rotation::cur());
                let qs_byte_lookup = meta.query_advice(qs_byte_lookup, Rotation::cur());

                vec![
                    qs_byte_lookup.clone() * FixedTableTag::Range256.expr(),
                    qs_byte_lookup * advice,
                    0u64.expr(),
                    0u64.expr(),
                ]
                .into_iter()
                .zip(fixed_table.table_exprs(meta).to_vec().into_iter())
                .collect::<Vec<_>>()
            });
        }

        macro_rules! configure_gadget {
            () => {
                Self::configure_gadget(
                    meta,
                    q_step,
                    q_step_first,
                    &power_of_randomness,
                    &step_curr,
                    &step_next,
                    &mut independent_lookups,
                    &mut presets_map,
                )
            };
        }

        let config = Self {
            q_step,
            q_step_first,
            q_step_last,
            // internal states
            begin_tx_gadget: configure_gadget!(),
            copy_code_to_memory_gadget: configure_gadget!(),
            copy_to_memory_gadget: configure_gadget!(),
            end_block_gadget: configure_gadget!(),
            end_tx_gadget: configure_gadget!(),
            // opcode gadgets
            add_sub_gadget: configure_gadget!(),
            bitwise_gadget: configure_gadget!(),
            byte_gadget: configure_gadget!(),
            call_gadget: configure_gadget!(),
            call_value_gadget: configure_gadget!(),
            calldatacopy_gadget: configure_gadget!(),
            calldataload_gadget: configure_gadget!(),
            calldatasize_gadget: configure_gadget!(),
            caller_gadget: configure_gadget!(),
            chainid_gadget: configure_gadget!(),
            codecopy_gadget: configure_gadget!(),
            coinbase_gadget: configure_gadget!(),
            comparator_gadget: configure_gadget!(),
            dup_gadget: configure_gadget!(),
            extcodehash_gadget: configure_gadget!(),
            gas_gadget: configure_gadget!(),
            gasprice_gadget: configure_gadget!(),
            iszero_gadget: configure_gadget!(),
            jump_gadget: configure_gadget!(),
            jumpdest_gadget: configure_gadget!(),
            jumpi_gadget: configure_gadget!(),
            log3_gadget: configure_gadget!(),
            memory_gadget: configure_gadget!(),
            msize_gadget: configure_gadget!(),
            mul_div_mod_gadget: configure_gadget!(),
            number_gadget: configure_gadget!(),
            origin_gadget: configure_gadget!(),
            pc_gadget: configure_gadget!(),
            pop_gadget: configure_gadget!(),
            push_gadget: configure_gadget!(),
            selfbalance_gadget: configure_gadget!(),
            sha3_gadget: configure_gadget!(),
            shl_gadget: configure_gadget!(),
            shr_gadget: configure_gadget!(),
            signed_comparator_gadget: configure_gadget!(),
            signextend_gadget: configure_gadget!(),
            sload_gadget: configure_gadget!(),
            sstore_gadget: configure_gadget!(),
            stop_gadget: configure_gadget!(),
            swap_gadget: configure_gadget!(),
            timestamp_gadget: configure_gadget!(),
            // error gadgets
            error_oog_static_memory_gadget: configure_gadget!(),
            // step and presets
            step: step_curr,
            presets_map,
        };

        Self::configure_lookup(
            meta,
            q_step,
            fixed_table,
            tx_table,
            rw_table,
            bytecode_table,
            block_table,
            independent_lookups,
        );

        config
    }

    #[allow(clippy::too_many_arguments)]
    fn configure_gadget<G: ExecutionGadget<F>>(
        meta: &mut ConstraintSystem<F>,
        q_step: Selector,
        q_step_first: Selector,
        power_of_randomness: &[Expression<F>; 31],
        step_curr: &Step<F>,
        step_next: &Step<F>,
        independent_lookups: &mut Vec<Vec<Lookup<F>>>,
        presets_map: &mut HashMap<ExecutionState, Vec<Preset<F>>>,
    ) -> G {
        let mut cb = ConstraintBuilder::new(
            step_curr,
            step_next,
            power_of_randomness,
            G::EXECUTION_STATE,
        );

        let gadget = G::configure(&mut cb);

        let (constraints, constraints_first_step, lookups, presets) = cb.build();
        debug_assert!(
            !presets_map.contains_key(&G::EXECUTION_STATE),
            "execution state already configured"
        );
        presets_map.insert(G::EXECUTION_STATE, presets);

        for (selector, constraints) in [
            (q_step, constraints),
            (q_step_first, constraints_first_step),
        ] {
            if !constraints.is_empty() {
                meta.create_gate(G::NAME, |meta| {
                    let selector = meta.query_selector(selector);

                    constraints
                        .into_iter()
                        .map(move |(name, constraint)| (name, selector.clone() * constraint))
                });
            }
        }

        // Push lookups of this ExecutionState to independent_lookups for
        // further configuration in configure_lookup.
        independent_lookups.push(lookups.iter().map(|(_, lookup)| lookup.clone()).collect());

        gadget
    }

    #[allow(clippy::too_many_arguments)]
    fn configure_lookup<TxTable, RwTable, BytecodeTable, BlockTable>(
        meta: &mut ConstraintSystem<F>,
        q_step: Selector,
        fixed_table: [Column<Fixed>; 4],
        tx_table: TxTable,
        rw_table: RwTable,
        bytecode_table: BytecodeTable,
        block_table: BlockTable,
        independent_lookups: Vec<Vec<Lookup<F>>>,
    ) where
        TxTable: LookupTable<F, 4>,
        RwTable: LookupTable<F, 11>,
        BytecodeTable: LookupTable<F, 4>,
        BlockTable: LookupTable<F, 3>,
    {
        // Because one and only one ExecutionState is enabled at a step, we then
        // know only one of independent_lookups will be enabled at a step, so we
        // can add up them together to reduce the amount of lookup arguments.
        // This map holds all added up independent lookups as accumulated
        // lookups, and will be used in configuring lookup arguments later.
        let mut acc_lookups_of_table = HashMap::new();

        for lookups in independent_lookups {
            let mut index_of_table = HashMap::new();

            for lookup in lookups {
                let table = lookup.table();
                let acc_lookups = acc_lookups_of_table.entry(table).or_insert_with(Vec::new);
                let index = index_of_table.entry(table).or_insert(0);

                if *index == acc_lookups.len() {
                    acc_lookups.push(lookup.input_exprs());
                } else {
                    // Add up independent lookup together
                    for (acc, expr) in acc_lookups[*index]
                        .iter_mut()
                        .zip(lookup.input_exprs().into_iter())
                    {
                        *acc = acc.clone() + expr;
                    }
                }
                *index += 1;
            }
        }

        macro_rules! lookup {
            ($id:path, $table:ident, $descrip:expr) => {
                if let Some(acc_lookups) = acc_lookups_of_table.remove(&$id) {
                    for (lookup_idx, input_exprs) in acc_lookups.into_iter().enumerate() {
                        let idx =
                            meta.lookup_any(concat!("LOOKUP: ", stringify!($descrip)), |meta| {
                                let q_step = meta.query_selector(q_step);
                                input_exprs
                                    .into_iter()
                                    .zip($table.table_exprs(meta).to_vec().into_iter())
                                    .map(|(input, table)| (q_step.clone() * input, table))
                                    .collect::<Vec<_>>()
                            });
                        log::debug!(
                            "LOOKUP TABLE {} <=> {} {}",
                            idx,
                            stringify!($descrip),
                            lookup_idx
                        );
                    }
                }
            };
        }

        lookup!(Table::Fixed, fixed_table, "Fixed table");
        lookup!(Table::Tx, tx_table, "Tx table");
        lookup!(Table::Rw, rw_table, "RW table");
        lookup!(Table::Bytecode, bytecode_table, "Bytecode table");
        lookup!(Table::Block, block_table, "Block table");
    }

    pub fn assign_block(
        &self,
        layouter: &mut impl Layouter<F>,
        block: &Block<F>,
    ) -> Result<(), Error> {
        layouter.assign_region(
            || "Execution step",
            |mut region| {
                let mut offset = 0;

                self.q_step_first.enable(&mut region, offset)?;

                for transaction in &block.txs {
                    for step in &transaction.steps {
                        let call = &transaction.calls[step.call_index];

                        self.q_step.enable(&mut region, offset)?;
                        self.assign_exec_step(&mut region, offset, block, transaction, call, step)?;

                        offset += STEP_HEIGHT;
                    }
                }
                Ok(())
            },
        )?;

        // TODO: Pad leftover region to the desired capacity
        // TODO: Enable q_step_last

        Ok(())
    }

    /// Assign exact steps in block without padding for unit test purpose
    pub fn assign_block_exact(
        &self,
        layouter: &mut impl Layouter<F>,
        block: &Block<F>,
    ) -> Result<(), Error> {
        layouter.assign_region(
            || "Execution step",
            |mut region| {
                let mut offset = 0;

                self.q_step_first.enable(&mut region, offset)?;

                for transaction in &block.txs {
                    for step in &transaction.steps {
                        let call = &transaction.calls[step.call_index];

                        self.q_step.enable(&mut region, offset)?;
                        self.assign_exec_step(&mut region, offset, block, transaction, call, step)?;

                        offset += STEP_HEIGHT;
                    }
                }

                self.q_step_last.enable(&mut region, offset - STEP_HEIGHT)?;

                Ok(())
            },
        )
    }

    fn assign_exec_step(
        &self,
        region: &mut Region<'_, F>,
        offset: usize,
        block: &Block<F>,
        transaction: &Transaction,
        call: &Call,
        step: &ExecStep,
    ) -> Result<(), Error> {
        log::trace!("assign_exec_step offset:{} step:{:?}", offset, step);
        self.step
            .assign_exec_step(region, offset, block, transaction, call, step)?;

        for (cell, value) in self
            .presets_map
            .get(&step.execution_state)
            .expect("not implemented")
        {
            cell.assign(region, offset, Some(*value))?;
        }

        macro_rules! assign_exec_step {
            ($gadget:expr) => {
                $gadget.assign_exec_step(region, offset, block, transaction, call, step)?
            };
        }

        match step.execution_state {
            // internal states
            ExecutionState::BeginTx => assign_exec_step!(self.begin_tx_gadget),
            ExecutionState::CopyCodeToMemory => assign_exec_step!(self.copy_code_to_memory_gadget),
            ExecutionState::CopyToMemory => assign_exec_step!(self.copy_to_memory_gadget),
            ExecutionState::EndTx => assign_exec_step!(self.end_tx_gadget),
            ExecutionState::EndBlock => assign_exec_step!(self.end_block_gadget),
            // opcode
            ExecutionState::ADD_SUB => assign_exec_step!(self.add_sub_gadget),
            ExecutionState::BITWISE => assign_exec_step!(self.bitwise_gadget),
            ExecutionState::BYTE => assign_exec_step!(self.byte_gadget),
            ExecutionState::CALL => assign_exec_step!(self.call_gadget),
            ExecutionState::CALLDATACOPY => assign_exec_step!(self.calldatacopy_gadget),
            ExecutionState::CALLDATALOAD => assign_exec_step!(self.calldataload_gadget),
            ExecutionState::CALLDATASIZE => assign_exec_step!(self.calldatasize_gadget),
            ExecutionState::CALLER => assign_exec_step!(self.caller_gadget),
            ExecutionState::CALLVALUE => assign_exec_step!(self.call_value_gadget),
            ExecutionState::CHAINID => assign_exec_step!(self.chainid_gadget),
            ExecutionState::CODECOPY => assign_exec_step!(self.codecopy_gadget),
            ExecutionState::COINBASE => assign_exec_step!(self.coinbase_gadget),
            ExecutionState::CMP => assign_exec_step!(self.comparator_gadget),
            ExecutionState::DUP => assign_exec_step!(self.dup_gadget),
            ExecutionState::EXTCODEHASH => assign_exec_step!(self.extcodehash_gadget),
            ExecutionState::GAS => assign_exec_step!(self.gas_gadget),
            ExecutionState::GASPRICE => assign_exec_step!(self.gasprice_gadget),
            ExecutionState::ISZERO => assign_exec_step!(self.iszero_gadget),
            ExecutionState::JUMP => assign_exec_step!(self.jump_gadget),
            ExecutionState::JUMPDEST => assign_exec_step!(self.jumpdest_gadget),
            ExecutionState::JUMPI => assign_exec_step!(self.jumpi_gadget),
            ExecutionState::LOG => assign_exec_step!(self.log3_gadget),
            ExecutionState::MEMORY => assign_exec_step!(self.memory_gadget),
            ExecutionState::MSIZE => assign_exec_step!(self.msize_gadget),
            ExecutionState::MUL_DIV_MOD => assign_exec_step!(self.mul_div_mod_gadget),
            ExecutionState::NUMBER => assign_exec_step!(self.number_gadget),
            ExecutionState::ORIGIN => assign_exec_step!(self.origin_gadget),
            ExecutionState::PC => assign_exec_step!(self.pc_gadget),
            ExecutionState::POP => assign_exec_step!(self.pop_gadget),
            ExecutionState::PUSH => assign_exec_step!(self.push_gadget),
            ExecutionState::SCMP => assign_exec_step!(self.signed_comparator_gadget),
            ExecutionState::SELFBALANCE => assign_exec_step!(self.selfbalance_gadget),
            ExecutionState::SIGNEXTEND => assign_exec_step!(self.signextend_gadget),
            ExecutionState::SLOAD => assign_exec_step!(self.sload_gadget),
            ExecutionState::SHL => assign_exec_step!(self.shl_gadget),
            ExecutionState::SHR => assign_exec_step!(self.shr_gadget),
            ExecutionState::SHA3 => assign_exec_step!(self.sha3_gadget),
            ExecutionState::SSTORE => assign_exec_step!(self.sstore_gadget),
            ExecutionState::STOP => assign_exec_step!(self.stop_gadget),
            ExecutionState::SWAP => assign_exec_step!(self.swap_gadget),
            ExecutionState::TIMESTAMP => assign_exec_step!(self.timestamp_gadget),
            // errors
            ExecutionState::ErrorOutOfGasStaticMemoryExpansion => {
                assign_exec_step!(self.error_oog_static_memory_gadget)
            }
            _ => unimplemented!(),
        }

        Ok(())
    }
}<|MERGE_RESOLUTION|>--- conflicted
+++ resolved
@@ -31,11 +31,8 @@
 mod codecopy;
 mod coinbase;
 mod comparator;
-<<<<<<< HEAD
+mod copy_code_to_memory;
 mod dummy;
-=======
-mod copy_code_to_memory;
->>>>>>> f587df26
 mod dup;
 mod end_block;
 mod end_tx;
@@ -81,11 +78,8 @@
 use codecopy::CodeCopyGadget;
 use coinbase::CoinbaseGadget;
 use comparator::ComparatorGadget;
-<<<<<<< HEAD
-use dummy::DummpyGadget;
-=======
 use copy_code_to_memory::CopyCodeToMemoryGadget;
->>>>>>> f587df26
+use dummy::DummyGadget;
 use dup::DupGadget;
 use end_block::EndBlockGadget;
 use end_tx::EndTxGadget;
@@ -158,11 +152,7 @@
     calldatasize_gadget: CallDataSizeGadget<F>,
     caller_gadget: CallerGadget<F>,
     chainid_gadget: ChainIdGadget<F>,
-<<<<<<< HEAD
-    codecopy_gadget: DummpyGadget<F, 3, 0, { ExecutionState::CODECOPY }>,
-=======
     codecopy_gadget: CodeCopyGadget<F>,
->>>>>>> f587df26
     coinbase_gadget: CoinbaseGadget<F>,
     comparator_gadget: ComparatorGadget<F>,
     copy_code_to_memory_gadget: CopyCodeToMemoryGadget<F>,
