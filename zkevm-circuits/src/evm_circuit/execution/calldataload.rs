use std::convert::TryInto;

use bus_mapping::evm::OpcodeId;
use eth_types::{Field, ToLittleEndian};
use halo2_proofs::{
    circuit::Region,
    plonk::{Error, Expression},
};

use crate::{
    evm_circuit::{
        param::{N_BYTES_MEMORY_ADDRESS, N_BYTES_WORD},
        step::ExecutionState,
        table::{CallContextFieldTag, TxContextFieldTag},
        util::{
            common_gadget::SameContextGadget,
            constraint_builder::{ConstraintBuilder, StepStateTransition, Transition::Delta},
            memory_gadget::BufferReaderGadget,
            Cell, MemoryAddress, RandomLinearCombination,
        },
        witness::{Block, Call, ExecStep, Transaction},
    },
    util::Expr,
};

use super::ExecutionGadget;

// The offset in the RW indices that mark the start of memory lookups.
const OFFSET_RW_MEMORY_INDICES: usize = 5usize;

#[derive(Clone, Debug)]
pub(crate) struct CallDataLoadGadget<F> {
    /// Gadget to constrain the same context.
    same_context: SameContextGadget<F>,
    /// Transaction id from the tx context.
    tx_id: Cell<F>,
    /// The bytes offset in calldata, from which we load a 32-bytes word.
    offset: MemoryAddress<F>,
    /// The size of the call's data (tx input for a root call or calldata length
    /// of an internal call).
    calldata_length: Cell<F>,
    /// The offset from where call data begins. This is 0 for a root call since
    /// tx data starts at the first byte, but can be non-zero offset for an
    /// internal call.
    calldata_offset: Cell<F>,
    /// Parent call ID that makes a call to this internal call.
    caller_id: Cell<F>,
    /// Gadget to read from tx calldata, which we validate against the word
    /// pushed to stack.
    buffer_reader: BufferReaderGadget<F, N_BYTES_WORD, N_BYTES_MEMORY_ADDRESS>,
}

impl<F: Field> ExecutionGadget<F> for CallDataLoadGadget<F> {
    const EXECUTION_STATE: ExecutionState = ExecutionState::CALLDATALOAD;

    const NAME: &'static str = "CALLDATALOAD";

    fn configure(cb: &mut ConstraintBuilder<F>) -> Self {
        let opcode = cb.query_cell();

        let offset = cb.query_rlc();

        // Pop the offset value from stack.
        cb.stack_pop(offset.expr());

        // Add a lookup constrain for TxId in the RW table.
        let tx_id = cb.call_context(None, CallContextFieldTag::TxId);

        let calldata_length = cb.query_cell();
        let calldata_offset = cb.query_cell();
        let caller_id = cb.query_cell();

        let src_addr = offset.expr() + calldata_offset.expr();
        let src_addr_end = calldata_length.expr() + calldata_offset.expr();

        cb.condition(cb.curr.state.is_root.expr(), |cb| {
            cb.tx_context_lookup(
                tx_id.expr(),
                TxContextFieldTag::CallDataLength,
                None,
                calldata_length.expr(),
            );
            cb.require_equal(
                "if is_root then calldata_offset == 0",
                calldata_offset.expr(),
                0.expr(),
            );
        });
        cb.condition(1.expr() - cb.curr.state.is_root.expr(), |cb| {
            cb.call_context_lookup(
                false.expr(),
                None,
                CallContextFieldTag::CallDataLength,
                calldata_length.expr(),
            );
            cb.call_context_lookup(
                false.expr(),
                None,
                CallContextFieldTag::CallDataOffset,
                calldata_offset.expr(),
            );
            cb.call_context_lookup(
                false.expr(),
                None,
                CallContextFieldTag::CallerId,
                caller_id.expr(),
            );
        });

        let buffer_reader = BufferReaderGadget::construct(cb, src_addr.clone(), src_addr_end);

        let mut calldata_word = (0..N_BYTES_WORD)
            .map(|idx| {
                // for a root call, the call data comes from tx's data field.
                cb.condition(
                    cb.curr.state.is_root.expr() * buffer_reader.read_flag(idx),
                    |cb| {
                        cb.tx_context_lookup(
                            tx_id.expr(),
                            TxContextFieldTag::CallData,
                            Some(src_addr.expr() + idx.expr()),
                            buffer_reader.byte(idx),
                        );
                    },
                );
                // for an internal call, the call data comes from memory.
                cb.condition(
                    (1.expr() - cb.curr.state.is_root.expr()) * buffer_reader.read_flag(idx),
                    |cb| {
                        cb.memory_lookup(
                            0.expr(),
                            src_addr.expr() + idx.expr(),
                            buffer_reader.byte(idx),
                            Some(caller_id.expr()),
                        );
                    },
                );
                buffer_reader.byte(idx)
            })
            .collect::<Vec<Expression<F>>>();

        // Since the stack items are in little endian form, we reverse the bytes
        // here.
        calldata_word.reverse();

        // Add a lookup constraint for the 32-bytes that should have been pushed
        // to the stack.
        let calldata_word: [Expression<F>; N_BYTES_WORD] = calldata_word.try_into().unwrap();
        cb.stack_push(RandomLinearCombination::random_linear_combine_expr(
            calldata_word,
            cb.power_of_randomness(),
        ));

        let step_state_transition = StepStateTransition {
            rw_counter: Delta(cb.rw_counter_offset()),
            program_counter: Delta(1.expr()),
            stack_pointer: Delta(0.expr()),
            gas_left: Delta(-OpcodeId::CALLDATALOAD.constant_gas_cost().expr()),
            ..Default::default()
        };

        let same_context = SameContextGadget::construct(cb, opcode, step_state_transition);

        Self {
            same_context,
            offset,
            calldata_length,
            calldata_offset,
            caller_id,
            tx_id,
            buffer_reader,
        }
    }

    fn assign_exec_step(
        &self,
        region: &mut Region<'_, F>,
        offset: usize,
        block: &Block<F>,
        tx: &Transaction,
        call: &Call,
        step: &ExecStep,
    ) -> Result<(), Error> {
        self.same_context.assign_exec_step(region, offset, step)?;

        // set the value for bytes offset in calldata. This is where we start
        // reading bytes from.
        let data_offset = block.rws[step.rw_indices[0]].stack_value();

        // assign the calldata start and end cells.
        self.offset.assign(
            region,
            offset,
            Some(
                data_offset.to_le_bytes()[..N_BYTES_MEMORY_ADDRESS]
                    .try_into()
                    .unwrap(),
            ),
        )?;

        // assign the tx id.
        self.tx_id
            .assign(region, offset, Some(F::from(tx.id as u64)))?;

        // assign to the buffer reader gadget.
        let (calldata_length, calldata_offset, caller_id) = if call.is_root {
            (tx.call_data_length as u64, 0u64, 0u64)
        } else {
            (
                call.call_data_length,
                call.call_data_offset,
                call.caller_id as u64,
            )
        };
        self.calldata_length
            .assign(region, offset, Some(F::from(calldata_length)))?;
        self.calldata_offset
            .assign(region, offset, Some(F::from(calldata_offset)))?;
        self.caller_id
            .assign(region, offset, Some(F::from(caller_id)))?;

        let mut calldata_bytes = vec![0u8; N_BYTES_WORD];
        let (src_addr, src_addr_end) = (
            data_offset.as_usize() + calldata_offset as usize,
            calldata_length as usize + calldata_offset as usize,
        );

        for (i, byte) in calldata_bytes.iter_mut().enumerate() {
            if call.is_root {
                // fetch from tx call data
                if src_addr + i < tx.call_data_length {
                    *byte = tx.call_data[src_addr + i];
                }
            } else {
                // fetch from memory
                if src_addr + i < call.call_data_length as usize {
                    *byte = block.rws[step.rw_indices[OFFSET_RW_MEMORY_INDICES + i]].memory_value();
                }
            }
        }
        self.buffer_reader.assign(
            region,
            offset,
            src_addr as u64,
            src_addr_end as u64,
            &calldata_bytes,
            &[true; N_BYTES_WORD],
        )?;

        Ok(())
    }
}

#[cfg(test)]
mod test {
    use std::collections::HashMap;

    use bus_mapping::evm::OpcodeId;
    use eth_types::{bytecode, Word};
    use halo2_proofs::arithmetic::BaseExt;
    use mock::TestContext;
    use pairing::bn256::Fr;

    use crate::{
        evm_circuit::{
            execution::calldataload::OFFSET_RW_MEMORY_INDICES,
            param::N_BYTES_WORD,
            step::ExecutionState,
            table::{CallContextFieldTag, RwTableTag},
            test::run_test_circuit_incomplete_fixed_table,
            witness::{Block, Bytecode, Call, CodeSource, ExecStep, Rw, RwMap, Transaction},
        },
        test_util::run_test_circuits,
    };

    fn bytes_from_hex(s: &str) -> Vec<u8> {
        hex::decode(s).expect("invalid hex")
    }

    fn word_from_hex(s: &str) -> Word {
        Word::from_big_endian(&bytes_from_hex(s))
    }

    fn test_data() -> Vec<(Vec<u8>, usize, Word)> {
        vec![
            (
                bytes_from_hex("FFFFFFFFFFFFFFFFFFFFFFFFFFFFFFFFFFFFFFFFFFFFFFFFFFFFFFFFFFFFFFEE"),
                0,
                word_from_hex("FFFFFFFFFFFFFFFFFFFFFFFFFFFFFFFFFFFFFFFFFFFFFFFFFFFFFFFFFFFFFFEE"),
            ),
            (
                bytes_from_hex("FFFFFFFFFFFFFFFFFFFFFFFFFFFFFFFFFFFFFFFFFFFFFFFFFFFFFFFFFFFFFFFF"),
                31,
                word_from_hex("FF00000000000000000000000000000000000000000000000000000000000000"),
            ),
            (
                bytes_from_hex("a1bacf5488bfafc33bad736db41f06866eaeb35e1c1dd81dfc268357ec98563f"),
                16,
                word_from_hex("6eaeb35e1c1dd81dfc268357ec98563f00000000000000000000000000000000"),
            ),
        ]
    }

    fn test_ok(call_data: Vec<u8>, offset: Word, expected: Word, call_data_offset: Option<u64>) {
        let randomness = Fr::rand();
        let bytecode = bytecode! {
            #[start]
            PUSH32(offset)
            CALLDATALOAD
            STOP
        };
        let bytecode = Bytecode::new(bytecode.to_vec());
        let tx_id = 1;
        let (call_id, parent_call_id) = if call_data_offset.is_some() {
            (1, 0)
        } else {
            (2, 1)
        };
        let call_data_length = call_data.len();

        let mut rws_stack = vec![
            Rw::Stack {
                rw_counter: 1,
                is_write: true,
                call_id,
                stack_pointer: 1023,
                value: offset,
            },
            Rw::Stack {
                rw_counter: 2,
                is_write: false,
                call_id,
                stack_pointer: 1023,
                value: offset,
            },
        ];
        let mut rws_call_context = vec![Rw::CallContext {
            rw_counter: 3,
            is_write: false,
            call_id,
            field_tag: CallContextFieldTag::TxId,
            value: Word::one(),
        }];
        let mut rw_indices = vec![(RwTableTag::Stack, 1), (RwTableTag::CallContext, 0)];

        // if not root call, add calldata to memory.
        let mut rws_map = HashMap::new();
        let mut rw_counter = 4;
        // if call data offset is provided, then it is an internal call.
        if let Some(call_data_offset) = call_data_offset {
            let src_addr = offset.as_usize() + call_data_offset as usize;
            // handle call context rws.
            rws_call_context.append(&mut vec![
                Rw::CallContext {
                    is_write: false,
                    call_id,
                    rw_counter,
                    field_tag: CallContextFieldTag::CallDataLength,
                    value: Word::from(call_data_length as u64),
                },
                Rw::CallContext {
                    is_write: false,
                    call_id,
                    rw_counter: rw_counter + 1,
                    field_tag: CallContextFieldTag::CallDataOffset,
                    value: Word::from(call_data_offset),
                },
                Rw::CallContext {
                    is_write: false,
                    call_id,
                    rw_counter: rw_counter + 2,
                    field_tag: CallContextFieldTag::CallerId,
                    value: Word::from(parent_call_id as u64),
                },
            ]);
            rw_indices.append(&mut vec![
                (RwTableTag::CallContext, 1),
                (RwTableTag::CallContext, 2),
                (RwTableTag::CallContext, 3),
            ]);
            rw_counter += 3;

            assert_eq!(rw_indices.len(), OFFSET_RW_MEMORY_INDICES);

            // handle memory rws.
            let rws_memory = call_data
                .iter()
                .skip(src_addr)
                .take(N_BYTES_WORD)
                .enumerate()
                .map(|(idx, byte)| Rw::Memory {
                    call_id: parent_call_id,
                    memory_address: (src_addr + idx) as u64,
                    is_write: false,
                    byte: *byte,
                    rw_counter: rw_counter + idx,
                })
                .collect::<Vec<Rw>>();
            rw_counter += rws_memory.len();
            let mut extra_indices = (0..rws_memory.len())
                .map(|i| (RwTableTag::Memory, i))
                .collect();
            rw_indices.append(&mut extra_indices);
            rws_map.insert(RwTableTag::Memory, rws_memory);
        }
        rw_indices.push((RwTableTag::Stack, 2));
        rws_stack.push(Rw::Stack {
            rw_counter,
            is_write: true,
            call_id,
            stack_pointer: 1023,
            value: expected,
        });
        rws_map.insert(RwTableTag::Stack, rws_stack);
        rws_map.insert(RwTableTag::CallContext, rws_call_context);

        let gas_left = vec![OpcodeId::PUSH32, OpcodeId::CALLDATALOAD, OpcodeId::STOP]
            .iter()
            .map(|o| o.constant_gas_cost().as_u64())
            .sum();
        let steps = vec![
            ExecStep {
                execution_state: ExecutionState::PUSH,
                rw_indices: vec![(RwTableTag::Stack, 0)],
                rw_counter: 1,
                program_counter: 0,
                stack_pointer: 1024,
                gas_left,
                gas_cost: OpcodeId::PUSH32.constant_gas_cost().as_u64(),
                opcode: Some(OpcodeId::PUSH32),
                ..Default::default()
            },
            ExecStep {
                execution_state: ExecutionState::CALLDATALOAD,
                rw_indices,
                rw_counter: 2,
                program_counter: 33,
                stack_pointer: 1023,
                gas_left: gas_left - OpcodeId::PUSH32.constant_gas_cost().as_u64(),
                gas_cost: OpcodeId::CALLDATALOAD.constant_gas_cost().as_u64(),
                opcode: Some(OpcodeId::CALLDATALOAD),
                ..Default::default()
            },
            ExecStep {
                execution_state: ExecutionState::STOP,
                rw_counter: rw_counter + 1,
                program_counter: 34,
                stack_pointer: 1023,
                gas_left: 0,
                opcode: Some(OpcodeId::STOP),
                ..Default::default()
            },
        ];

        let block = Block {
            randomness,
            txs: vec![Transaction {
                id: tx_id,
                call_data_length: if call_data_offset.is_none() {
                    call_data.len()
                } else {
                    0
                },
                call_data: if call_data_offset.is_none() {
                    call_data
                } else {
                    vec![]
                },
                steps,
                calls: vec![Call {
                    id: call_id,
                    is_root: call_data_offset.is_none(),
                    is_create: false,
                    call_data_length: call_data_length as u64,
                    call_data_offset: call_data_offset.unwrap_or(0),
                    code_source: CodeSource::Account(bytecode.hash),
                    caller_id: parent_call_id,
                    ..Default::default()
                }],
                ..Default::default()
            }],
            rws: RwMap(rws_map),
            bytecodes: vec![bytecode],
            ..Default::default()
        };

        assert_eq!(run_test_circuit_incomplete_fixed_table(block), Ok(()));
    }

    #[test]
    fn calldataload_gadget_root() {
        test_data()
            .iter()
            .for_each(|t| test_ok(t.0.clone(), Word::from(t.1), t.2, None));
    }

    #[test]
    fn calldataload_gadget_internal() {
        test_data()
            .iter()
            .for_each(|t| test_ok(t.0.clone(), Word::from(t.1), t.2, Some(0u64)));

        test_ok(
            bytes_from_hex("73ccaaba64c27c285a0ada6ffb1804dc959a99b99a5c0cba8a2bd5bd3937be6a3ef6f6ae8dac116faf671072c9d5958a"),
            Word::from(4u64),
            word_from_hex("04dc959a99b99a5c0cba8a2bd5bd3937be6a3ef6f6ae8dac116faf671072c9d5"),
            Some(10u64),
        );
    }

    fn test_busmapping(offset: Word) {
        let bytecode = bytecode! {
            PUSH32(offset)
            CALLDATALOAD
            STOP
        };
<<<<<<< HEAD
        assert_eq!(run_test_circuits(bytecode), Ok(()));
=======
        assert_eq!(
            run_test_circuits(
                TestContext::<2, 1>::simple_ctx_with_bytecode(bytecode).unwrap(),
                None
            ),
            Ok(())
        );
>>>>>>> 1ff0c823
    }

    #[test]
    fn calldataload_gadget_busmapping() {
        test_busmapping(Word::from(0));
        test_busmapping(Word::from(8));
        test_busmapping(Word::from(16));
    }
}<|MERGE_RESOLUTION|>--- conflicted
+++ resolved
@@ -514,9 +514,6 @@
             CALLDATALOAD
             STOP
         };
-<<<<<<< HEAD
-        assert_eq!(run_test_circuits(bytecode), Ok(()));
-=======
         assert_eq!(
             run_test_circuits(
                 TestContext::<2, 1>::simple_ctx_with_bytecode(bytecode).unwrap(),
@@ -524,7 +521,6 @@
             ),
             Ok(())
         );
->>>>>>> 1ff0c823
     }
 
     #[test]
