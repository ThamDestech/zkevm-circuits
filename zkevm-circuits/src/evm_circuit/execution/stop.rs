use crate::{
    evm_circuit::{
        execution::ExecutionGadget,
        step::ExecutionState,
<<<<<<< HEAD
        util::{constraint_builder::ConstraintBuilder, CachedRegion, Cell},
        witness::{Block, Call, ExecStep, Transaction},
=======
        table::CallContextFieldTag,
        util::{
            common_gadget::RestoreContextGadget,
            constraint_builder::{
                ConstraintBuilder, StepStateTransition,
                Transition::{Delta, Same},
            },
            math_gadget::IsZeroGadget,
            Cell,
        },
        witness::{Block, Call, CodeSource, ExecStep, Transaction},
>>>>>>> efaa3da8
    },
    util::Expr,
};
use bus_mapping::evm::OpcodeId;
use eth_types::Field;
use halo2_proofs::plonk::Error;

#[derive(Clone, Debug)]
pub(crate) struct StopGadget<F> {
    code_size: Cell<F>,
    is_out_of_range: IsZeroGadget<F>,
    opcode: Cell<F>,
    restore_context: RestoreContextGadget<F>,
}

impl<F: Field> ExecutionGadget<F> for StopGadget<F> {
    const NAME: &'static str = "STOP";

    const EXECUTION_STATE: ExecutionState = ExecutionState::STOP;

    fn configure(cb: &mut ConstraintBuilder<F>) -> Self {
        let code_size = cb.bytecode_length(cb.curr.state.code_source.expr());
        let is_out_of_range =
            IsZeroGadget::construct(cb, code_size.expr() - cb.curr.state.program_counter.expr());
        let opcode = cb.query_cell();
        cb.condition(1.expr() - is_out_of_range.expr(), |cb| {
            cb.opcode_lookup(opcode.expr(), 1.expr());
        });

        // We do the responsible opcode check explicitly here because we're not using
        // the `SameContextGadget` for `STOP`.
        cb.require_equal(
            "Opcode should be STOP",
            opcode.expr(),
            OpcodeId::STOP.expr(),
        );

        // Call ends with STOP must be successful
        cb.call_context_lookup(false.expr(), None, CallContextFieldTag::IsSuccess, 1.expr());

        let is_to_end_tx = cb.next.execution_state_selector([ExecutionState::EndTx]);
        cb.require_equal(
            "Go to EndTx only when is_root",
            cb.curr.state.is_root.expr() + is_to_end_tx.clone(),
            2.expr() * cb.curr.state.is_root.expr() * is_to_end_tx,
        );

        // When it's a root call
        cb.condition(cb.curr.state.is_root.expr(), |cb| {
            // When a transaction ends with STOP, this call must be persistent
            cb.call_context_lookup(
                false.expr(),
                None,
                CallContextFieldTag::IsPersistent,
                1.expr(),
            );

            // Do step state transition
            cb.require_step_state_transition(StepStateTransition {
                call_id: Same,
                rw_counter: Delta(2.expr()),
                ..StepStateTransition::any()
            });
        });

        // When it's an internal call
        let restore_context = cb.condition(1.expr() - cb.curr.state.is_root.expr(), |cb| {
            RestoreContextGadget::construct(cb, Delta(13.expr()), 0.expr(), 0.expr())
        });

        Self {
            code_size,
            is_out_of_range,
            opcode,
            restore_context,
        }
    }

    fn assign_exec_step(
        &self,
        region: &mut CachedRegion<'_, '_, F>,
        offset: usize,
        block: &Block<F>,
        _: &Transaction,
        call: &Call,
        step: &ExecStep,
    ) -> Result<(), Error> {
        let code = block
            .bytecodes
            .iter()
            .find(|b| {
                let CodeSource::Account(code_source) = &call.code_source;
                b.hash == *code_source
            })
            .expect("could not find current environment's bytecode");
        self.code_size
            .assign(region, offset, Some(F::from(code.bytes.len() as u64)))?;

        self.is_out_of_range.assign(
            region,
            offset,
            F::from(code.bytes.len() as u64) - F::from(step.program_counter),
        )?;

        let opcode = step.opcode.unwrap();
        self.opcode
            .assign(region, offset, Some(F::from(opcode.as_u64())))?;

        self.restore_context
            .assign(region, offset, block, call, step)?;

        Ok(())
    }
}

#[cfg(test)]
mod test {
    use crate::evm_circuit::{
        test::run_test_circuit_incomplete_fixed_table, witness::block_convert,
    };
    use eth_types::{address, bytecode, Bytecode, Word};
    use itertools::Itertools;
    use mock::TestContext;

    fn test_ok(bytecode: Bytecode, is_root: bool) {
        let block_data = if is_root {
            bus_mapping::mock::BlockData::new_from_geth_data(
                TestContext::<2, 1>::new(
                    None,
                    |accs| {
                        accs[0]
                            .address(address!("0x0000000000000000000000000000000000000000"))
                            .balance(Word::from(1u64 << 30));
                        accs[1]
                            .address(address!("0x0000000000000000000000000000000000000010"))
                            .balance(Word::from(1u64 << 20))
                            .code(bytecode);
                    },
                    |mut txs, accs| {
                        txs[0]
                            .from(accs[0].address)
                            .to(accs[1].address)
                            .gas(Word::from(30000));
                    },
                    |block, _tx| block.number(0xcafeu64),
                )
                .unwrap()
                .into(),
            )
        } else {
            bus_mapping::mock::BlockData::new_from_geth_data(
                TestContext::<3, 1>::new(
                    None,
                    |accs| {
                        accs[0]
                            .address(address!("0x0000000000000000000000000000000000000000"))
                            .balance(Word::from(1u64 << 30));
                        accs[1]
                            .address(address!("0x0000000000000000000000000000000000000010"))
                            .balance(Word::from(1u64 << 20))
                            .code(bytecode! {
                                PUSH1(0)
                                PUSH1(0)
                                PUSH1(0)
                                PUSH1(0)
                                PUSH1(0)
                                PUSH1(0x20)
                                GAS
                                CALL
                                STOP
                            });
                        accs[2]
                            .address(address!("0x0000000000000000000000000000000000000020"))
                            .balance(Word::from(1u64 << 20))
                            .code(bytecode);
                    },
                    |mut txs, accs| {
                        txs[0]
                            .from(accs[0].address)
                            .to(accs[1].address)
                            .gas(Word::from(30000));
                    },
                    |block, _tx| block.number(0xcafeu64),
                )
                .unwrap()
                .into(),
            )
        };
        let mut builder = block_data.new_circuit_input_builder();
        builder
            .handle_block(&block_data.eth_block, &block_data.geth_traces)
            .unwrap();
        let block = block_convert(&builder.block, &builder.code_db);
        assert_eq!(run_test_circuit_incomplete_fixed_table(block), Ok(()));
    }

    #[test]
    fn stop_gadget_simple() {
        let bytecodes = vec![
            bytecode! {
                PUSH1(0)
                STOP
            },
            bytecode! {
                PUSH1(0)
            },
        ];
        let is_roots = vec![true, false];
        for (bytecode, is_root) in bytecodes.into_iter().cartesian_product(is_roots) {
            test_ok(bytecode, is_root);
        }
    }
}<|MERGE_RESOLUTION|>--- conflicted
+++ resolved
@@ -2,10 +2,6 @@
     evm_circuit::{
         execution::ExecutionGadget,
         step::ExecutionState,
-<<<<<<< HEAD
-        util::{constraint_builder::ConstraintBuilder, CachedRegion, Cell},
-        witness::{Block, Call, ExecStep, Transaction},
-=======
         table::CallContextFieldTag,
         util::{
             common_gadget::RestoreContextGadget,
@@ -17,7 +13,6 @@
             Cell,
         },
         witness::{Block, Call, CodeSource, ExecStep, Transaction},
->>>>>>> efaa3da8
     },
     util::Expr,
 };
