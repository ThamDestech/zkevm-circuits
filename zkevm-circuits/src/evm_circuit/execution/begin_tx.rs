use crate::{
    evm_circuit::{
        execution::ExecutionGadget,
        param::N_BYTES_GAS,
        step::ExecutionState,
        table::{AccountFieldTag, CallContextFieldTag, TxContextFieldTag},
        util::{
            common_gadget::TransferWithGasFeeGadget,
            constraint_builder::{
                ConstraintBuilder, ReversionInfo, StepStateTransition,
                Transition::{Delta, To},
            },
            math_gadget::{MulWordByU64Gadget, RangeCheckGadget},
            select, CachedRegion, Cell, RandomLinearCombination, Word,
        },
        witness::{Block, Call, ExecStep, Transaction},
    },
    util::Expr,
};
use eth_types::{evm_types::GasCost, Field, ToLittleEndian, ToScalar};
use halo2_proofs::plonk::Error;

#[derive(Clone, Debug)]
pub(crate) struct BeginTxGadget<F> {
    tx_id: Cell<F>,
    tx_nonce: Cell<F>,
    tx_gas: Cell<F>,
    tx_gas_price: Word<F>,
    mul_gas_fee_by_gas: MulWordByU64Gadget<F>,
    tx_caller_address: Cell<F>,
    tx_callee_address: Cell<F>,
    tx_is_create: Cell<F>,
    tx_value: Word<F>,
    tx_call_data_length: Cell<F>,
    tx_call_data_gas_cost: Cell<F>,
    reversion_info: ReversionInfo<F>,
    sufficient_gas_left: RangeCheckGadget<F, N_BYTES_GAS>,
    transfer_with_gas_fee: TransferWithGasFeeGadget<F>,
    code_hash: Cell<F>,
}

impl<F: Field> ExecutionGadget<F> for BeginTxGadget<F> {
    const NAME: &'static str = "BeginTx";

    const EXECUTION_STATE: ExecutionState = ExecutionState::BeginTx;

    fn configure(cb: &mut ConstraintBuilder<F>) -> Self {
        // Use rw_counter of the step which triggers next call as its call_id.
        let call_id = cb.curr.state.rw_counter.clone();

        let tx_id = cb.call_context(Some(call_id.expr()), CallContextFieldTag::TxId);
        let mut reversion_info = cb.reversion_info(None);

        let [tx_nonce, tx_gas, tx_caller_address, tx_callee_address, tx_is_create, tx_call_data_length, tx_call_data_gas_cost] =
            [
                TxContextFieldTag::Nonce,
                TxContextFieldTag::Gas,
                TxContextFieldTag::CallerAddress,
                TxContextFieldTag::CalleeAddress,
                TxContextFieldTag::IsCreate,
                TxContextFieldTag::CallDataLength,
                TxContextFieldTag::CallDataGasCost,
            ]
            .map(|field_tag| cb.tx_context(tx_id.expr(), field_tag, None));
        let [tx_gas_price, tx_value] = [TxContextFieldTag::GasPrice, TxContextFieldTag::Value]
            .map(|field_tag| cb.tx_context_as_word(tx_id.expr(), field_tag, None));

        // Add first step constraint to have both rw_counter and tx_id to be 1
        cb.add_constraint_first_step(
            "rw_counter is initialized to be 1",
            1.expr() - cb.curr.state.rw_counter.expr(),
        );
        cb.add_constraint_first_step("tx_id is initialized to be 1", 1.expr() - tx_id.expr());

        // Increase caller's nonce.
        // (tx caller's nonce always increases even tx ends with error)
        cb.account_write(
            tx_caller_address.expr(),
            AccountFieldTag::Nonce,
            tx_nonce.expr() + 1.expr(),
            tx_nonce.expr(),
            None,
        );

        // TODO: Implement EIP 1559 (currently it only supports legacy
        // transaction format)
        // Calculate transaction gas fee
        let mul_gas_fee_by_gas =
            MulWordByU64Gadget::construct(cb, tx_gas_price.clone(), tx_gas.expr());

        // TODO: Take gas cost of access list (EIP 2930) into consideration.
        // Use intrinsic gas
        let intrinsic_gas_cost = select::expr(
            tx_is_create.expr(),
            GasCost::CREATION_TX.expr(),
            GasCost::TX.expr(),
        ) + tx_call_data_gas_cost.expr();

        // Check gas_left is sufficient
        let gas_left = tx_gas.expr() - intrinsic_gas_cost;
        let sufficient_gas_left = RangeCheckGadget::construct(cb, gas_left.clone());

        // Prepare access list of caller and callee
        cb.account_access_list_write(
            tx_id.expr(),
            tx_caller_address.expr(),
            1.expr(),
            0.expr(),
            None,
        );
        cb.account_access_list_write(
            tx_id.expr(),
            tx_callee_address.expr(),
            1.expr(),
            0.expr(),
            None,
        );

        // Transfer value from caller to callee
        let transfer_with_gas_fee = TransferWithGasFeeGadget::construct(
            cb,
            tx_caller_address.expr(),
            tx_callee_address.expr(),
            tx_value.clone(),
            mul_gas_fee_by_gas.product().clone(),
            &mut reversion_info,
        );

        // TODO: Handle creation transaction
        // TODO: Handle precompiled

        // Read code_hash of callee
        let code_hash = cb.query_cell();
        cb.account_read(
            tx_callee_address.expr(),
            AccountFieldTag::CodeHash,
            code_hash.expr(),
        );

        // Setup next call's context.
        for (field_tag, value) in [
            (CallContextFieldTag::Depth, 1.expr()),
            (CallContextFieldTag::CallerAddress, tx_caller_address.expr()),
            (CallContextFieldTag::CalleeAddress, tx_callee_address.expr()),
            (CallContextFieldTag::CallDataOffset, 0.expr()),
            (
                CallContextFieldTag::CallDataLength,
                tx_call_data_length.expr(),
            ),
            (CallContextFieldTag::Value, tx_value.expr()),
            (CallContextFieldTag::IsStatic, 0.expr()),
            (CallContextFieldTag::LastCalleeId, 0.expr()),
            (CallContextFieldTag::LastCalleeReturnDataOffset, 0.expr()),
            (CallContextFieldTag::LastCalleeReturnDataLength, 0.expr()),
            (CallContextFieldTag::IsRoot, 1.expr()),
            (CallContextFieldTag::IsCreate, 0.expr()),
            (CallContextFieldTag::CodeHash, code_hash.expr()),
        ] {
            cb.call_context_lookup(false.expr(), Some(call_id.expr()), field_tag, value);
        }

        cb.require_step_state_transition(StepStateTransition {
            // 19 read/write including:
            //   - Read CallContext TxId
            //   - Read CallContext RwCounterEndOfReversion
            //   - Read CallContext IsPersistent
            //   - Write Account Nonce
            //   - Write TxAccessListAccount
            //   - Write TxAccessListAccount
            //   - Write Account Balance
            //   - Write Account Balance
            //   - Read Account CodeHash
            //   - Read CallContext Depth
            //   - Read CallContext CallerAddress
            //   - Read CallContext CalleeAddress
            //   - Read CallContext CallDataOffset
            //   - Read CallContext CallDataLength
            //   - Read CallContext Value
            //   - Read CallContext IsStatic
            //   - Read CallContext LastCalleeId
            //   - Read CallContext LastCalleeReturnDataOffset
            //   - Read CallContext LastCalleeReturnDataLength
            rw_counter: Delta(22.expr()),
            call_id: To(call_id.expr()),
            is_root: To(true.expr()),
            is_create: To(false.expr()),
            code_hash: To(code_hash.expr()),
            gas_left: To(gas_left),
            reversible_write_counter: To(2.expr()),
            log_id: To(0.expr()),
            ..StepStateTransition::new_context()
        });

        Self {
            tx_id,
            tx_nonce,
            tx_gas,
            tx_gas_price,
            mul_gas_fee_by_gas,
            tx_caller_address,
            tx_callee_address,
            tx_is_create,
            tx_value,
            tx_call_data_length,
            tx_call_data_gas_cost,
            reversion_info,
            sufficient_gas_left,
            transfer_with_gas_fee,
            code_hash,
        }
    }

    fn assign_exec_step(
        &self,
        region: &mut CachedRegion<'_, '_, F>,
        offset: usize,
        block: &Block<F>,
        tx: &Transaction,
        call: &Call,
        step: &ExecStep,
    ) -> Result<(), Error> {
        let gas_fee = tx.gas_price * tx.gas;
        let [caller_balance_pair, callee_balance_pair, (callee_code_hash, _)] =
            [step.rw_indices[6], step.rw_indices[7], step.rw_indices[8]]
                .map(|idx| block.rws[idx].account_value_pair());

        self.tx_id
            .assign(region, offset, Some(F::from(tx.id as u64)))?;
        self.tx_nonce
            .assign(region, offset, Some(F::from(tx.nonce)))?;
        self.tx_gas.assign(region, offset, Some(F::from(tx.gas)))?;
        self.tx_gas_price
            .assign(region, offset, Some(tx.gas_price.to_le_bytes()))?;
        self.mul_gas_fee_by_gas
            .assign(region, offset, tx.gas_price, tx.gas, gas_fee)?;
        self.tx_caller_address
            .assign(region, offset, tx.caller_address.to_scalar())?;
        self.tx_callee_address
            .assign(region, offset, tx.callee_address.to_scalar())?;
        self.tx_is_create
            .assign(region, offset, Some(F::from(tx.is_create as u64)))?;
        self.tx_call_data_length.assign(
            region,
            offset,
            Some(F::from(tx.call_data_length as u64)),
        )?;
        self.tx_call_data_gas_cost
            .assign(region, offset, Some(F::from(tx.call_data_gas_cost)))?;
        self.reversion_info.assign(
            region,
            offset,
            call.rw_counter_end_of_reversion,
            call.is_persistent,
        )?;
        self.sufficient_gas_left
            .assign(region, offset, F::from(tx.gas - step.gas_cost))?;
        self.transfer_with_gas_fee.assign(
            region,
            offset,
            caller_balance_pair,
            callee_balance_pair,
            tx.value,
            gas_fee,
        )?;
        self.code_hash.assign(
            region,
            offset,
            Some(RandomLinearCombination::random_linear_combine(
                callee_code_hash.to_le_bytes(),
                block.randomness,
            )),
        )?;
        Ok(())
    }
}

#[cfg(test)]
mod test {
    use crate::evm_circuit::{
        test::{rand_bytes, run_test_circuit_incomplete_fixed_table},
        witness::block_convert,
    };
    use bus_mapping::{evm::OpcodeId, mock::BlockData};
    use eth_types::{self, bytecode, evm_types::GasCost, geth_types::GethData, Word};
    use mock::{
        eth, gwei, test_ctx::helpers::account_0_code_account_1_no_code, TestContext, MOCK_ACCOUNTS,
    };

    fn gas(call_data: &[u8]) -> Word {
        Word::from(
            GasCost::TX.as_u64()
                + 2 * OpcodeId::PUSH32.constant_gas_cost().as_u64()
                + call_data
                    .iter()
                    .map(|&x| if x == 0 { 4 } else { 16 })
                    .sum::<u64>(),
        )
    }

    fn test_ok(tx: eth_types::Transaction, is_success: bool) {
        let code = if is_success {
            bytecode! {
                PUSH1(0)
                PUSH1(0)
                RETURN
            }
        } else {
            bytecode! {
                PUSH1(0)
                PUSH1(0)
                REVERT
            }
        };

        // Get the execution steps from the external tracer
        let block: GethData = TestContext::<2, 1>::new(
            None,
            account_0_code_account_1_no_code(code),
            |mut txs, _accs| {
                txs[0]
                    .to(tx.to.unwrap())
                    .from(tx.from)
                    .gas_price(tx.gas_price.unwrap())
                    .gas(tx.gas)
                    .input(tx.input)
                    .value(tx.value);
            },
            |block, _tx| block.number(0xcafeu64),
        )
        .unwrap()
        .into();

        let mut builder = BlockData::new_from_geth_data(block.clone()).new_circuit_input_builder();

        builder
            .handle_block(&block.eth_block, &block.geth_traces)
            .unwrap();
        let block = block_convert(&builder.block, &builder.code_db);
        assert_eq!(run_test_circuit_incomplete_fixed_table(block), Ok(()));
    }

    fn mock_tx(value: Word, gas_price: Word, calldata: Vec<u8>) -> eth_types::Transaction {
        let from = MOCK_ACCOUNTS[1];
        let to = MOCK_ACCOUNTS[0];
        eth_types::Transaction {
            from,
            to: Some(to),
            value,
            gas: gas(&calldata),
            gas_price: Some(gas_price),
            input: calldata.into(),
            ..Default::default()
        }
    }

    #[test]
    fn begin_tx_gadget_simple() {
        // Transfer 1 ether, successfully
        test_ok(mock_tx(eth(1), gwei(2), vec![]), true);

        // Transfer 1 ether, tx reverts
        test_ok(mock_tx(eth(1), gwei(2), vec![]), false);

        // Transfer nothing with some calldata
        test_ok(
            mock_tx(eth(0), gwei(2), vec![1, 2, 3, 4, 0, 0, 0, 0]),
            false,
        );
    }

    #[test]
    fn begin_tx_large_nonce() {
        // This test checks that the rw table assignment and evm circuit are consistent
        // in not applying an RLC to account and tx nonces.
        // https://github.com/privacy-scaling-explorations/zkevm-circuits/issues/592
        let multibyte_nonce = Word::from(700);

        let to = MOCK_ACCOUNTS[0];
        let from = MOCK_ACCOUNTS[1];

        let code = bytecode! {
<<<<<<< HEAD
            PUSH1(0)
            PUSH1(0)
            RETURN
=======
            STOP
>>>>>>> 159a0739
        };

        let block: GethData = TestContext::<2, 1>::new(
            None,
            |accs| {
                accs[0].address(to).balance(eth(1)).code(code);
                accs[1].address(from).balance(eth(1)).nonce(multibyte_nonce);
            },
            |mut txs, _| {
                txs[0].to(to).from(from).nonce(multibyte_nonce);
            },
            |block, _| block,
        )
        .unwrap()
        .into();

        let mut builder = BlockData::new_from_geth_data(block.clone()).new_circuit_input_builder();
        builder
            .handle_block(&block.eth_block, &block.geth_traces)
            .unwrap();
        let block = block_convert(&builder.block, &builder.code_db);

        assert_eq!(run_test_circuit_incomplete_fixed_table(block), Ok(()));
    }

    #[test]
    fn begin_tx_gadget_rand() {
        let random_amount = Word::from_little_endian(&rand_bytes(32)) % eth(1);
        let random_gas_price = Word::from_little_endian(&rand_bytes(32)) % gwei(2);
        // If this test fails, we want these values to appear in the CI logs.
        dbg!(random_amount, random_gas_price);

        // Transfer random ether, successfully
        test_ok(mock_tx(random_amount, gwei(2), vec![]), true);

        // Transfer nothing with random gas_price, successfully
        test_ok(mock_tx(eth(0), random_gas_price, vec![]), true);

        // Transfer random ether, tx reverts
        test_ok(mock_tx(random_amount, gwei(2), vec![]), false);

        // Transfer nothing with random gas_price, tx reverts
        test_ok(mock_tx(eth(0), random_gas_price, vec![]), false);
    }
}<|MERGE_RESOLUTION|>--- conflicted
+++ resolved
@@ -379,13 +379,7 @@
         let from = MOCK_ACCOUNTS[1];
 
         let code = bytecode! {
-<<<<<<< HEAD
-            PUSH1(0)
-            PUSH1(0)
-            RETURN
-=======
             STOP
->>>>>>> 159a0739
         };
 
         let block: GethData = TestContext::<2, 1>::new(
