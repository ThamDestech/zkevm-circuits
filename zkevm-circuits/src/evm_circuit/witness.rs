#![allow(missing_docs)]
use crate::{
    evm_circuit::{
        param::{N_BYTES_WORD, STACK_CAPACITY},
        step::ExecutionState,
        table::{
            AccountFieldTag, BlockContextFieldTag, BytecodeFieldTag, CallContextFieldTag,
            RwTableTag, TxContextFieldTag, TxLogFieldTag, TxReceiptFieldTag,
        },
        util::RandomLinearCombination,
    },
    util::DEFAULT_RAND,
};
use bus_mapping::{
    circuit_input_builder::{self, StepAuxiliaryData},
    error::{ExecError, OogError},
    operation::{self, AccountField, CallContextField, TxReceiptField},
};

use eth_types::evm_types::OpcodeId;
use eth_types::{Address, Field, ToLittleEndian, ToScalar, ToWord, Word};
use eth_types::{ToAddress, U256};
<<<<<<< HEAD
use halo2_proofs::arithmetic::FieldExt;
use halo2_proofs::pairing::bn256::Fr as Fp;
=======
use halo2_proofs::arithmetic::{BaseExt, FieldExt};
use halo2_proofs::pairing::bn256::Fr;
>>>>>>> db95abe0
use itertools::Itertools;
use sha3::{Digest, Keccak256};
use std::{collections::HashMap, convert::TryInto, iter};

#[derive(Debug, Default, Clone)]
pub struct Block<F> {
    /// The randomness for random linear combination
    pub randomness: F,
    /// Transactions in the block
    pub txs: Vec<Transaction>,
    /// Read write events in the RwTable
    pub rws: RwMap,
    /// Bytecode used in the block
    pub bytecodes: Vec<Bytecode>,
    /// The block context
    pub context: BlockContext,
    /// ..
    pub pad_to: usize,
}

#[derive(Debug, Default, Clone)]
pub struct BlockContext {
    /// The address of the miner for the block
    pub coinbase: Address,
    /// The gas limit of the block
    pub gas_limit: u64,
    /// The number of the block
    pub number: Word,
    /// The timestamp of the block
    pub timestamp: Word,
    /// The difficulty of the blcok
    pub difficulty: Word,
    /// The base fee, the minimum amount of gas fee for a transaction
    pub base_fee: Word,
    /// The hash of previous blocks
    pub history_hashes: Vec<Word>,
    /// The chain id
    pub chain_id: Word,
}

impl BlockContext {
    pub fn table_assignments<F: Field>(&self, randomness: F) -> Vec<[F; 3]> {
        [
            vec![
                [
                    F::from(BlockContextFieldTag::Coinbase as u64),
                    F::zero(),
                    self.coinbase.to_scalar().unwrap(),
                ],
                [
                    F::from(BlockContextFieldTag::Timestamp as u64),
                    F::zero(),
                    self.timestamp.to_scalar().unwrap(),
                ],
                [
                    F::from(BlockContextFieldTag::Number as u64),
                    F::zero(),
                    self.number.to_scalar().unwrap(),
                ],
                [
                    F::from(BlockContextFieldTag::Difficulty as u64),
                    F::zero(),
                    RandomLinearCombination::random_linear_combine(
                        self.difficulty.to_le_bytes(),
                        randomness,
                    ),
                ],
                [
                    F::from(BlockContextFieldTag::GasLimit as u64),
                    F::zero(),
                    F::from(self.gas_limit),
                ],
                [
                    F::from(BlockContextFieldTag::BaseFee as u64),
                    F::zero(),
                    RandomLinearCombination::random_linear_combine(
                        self.base_fee.to_le_bytes(),
                        randomness,
                    ),
                ],
                [
                    F::from(BlockContextFieldTag::ChainId as u64),
                    F::zero(),
                    RandomLinearCombination::random_linear_combine(
                        self.chain_id.to_le_bytes(),
                        randomness,
                    ),
                ],
            ],
            self.history_hashes
                .iter()
                .enumerate()
                .map(|(idx, hash)| {
                    [
                        F::from(BlockContextFieldTag::BlockHash as u64),
                        (self.number - idx - 1).to_scalar().unwrap(),
                        RandomLinearCombination::random_linear_combine(
                            hash.to_le_bytes(),
                            randomness,
                        ),
                    ]
                })
                .collect(),
        ]
        .concat()
    }
}

#[derive(Debug, Default, Clone)]
pub struct Transaction {
    /// The transaction identifier in the block
    pub id: usize,
    /// The sender account nonce of the transaction
    pub nonce: u64,
    /// The gas limit of the transaction
    pub gas: u64,
    /// The gas price
    pub gas_price: Word,
    /// The caller address
    pub caller_address: Address,
    /// The callee address
    pub callee_address: Address,
    /// Whether it's a create transaction
    pub is_create: bool,
    /// The ether amount of the transaction
    pub value: Word,
    /// The call data
    pub call_data: Vec<u8>,
    /// The call data length
    pub call_data_length: usize,
    /// The gas cost for transaction call data
    pub call_data_gas_cost: u64,
    /// The calls made in the transaction
    pub calls: Vec<Call>,
    /// The steps executioned in the transaction
    pub steps: Vec<ExecStep>,
}

impl Transaction {
    pub fn table_assignments<F: Field>(&self, randomness: F) -> Vec<[F; 4]> {
        [
            vec![
                [
                    F::from(self.id as u64),
                    F::from(TxContextFieldTag::Nonce as u64),
                    F::zero(),
                    F::from(self.nonce),
                ],
                [
                    F::from(self.id as u64),
                    F::from(TxContextFieldTag::Gas as u64),
                    F::zero(),
                    F::from(self.gas),
                ],
                [
                    F::from(self.id as u64),
                    F::from(TxContextFieldTag::GasPrice as u64),
                    F::zero(),
                    RandomLinearCombination::random_linear_combine(
                        self.gas_price.to_le_bytes(),
                        randomness,
                    ),
                ],
                [
                    F::from(self.id as u64),
                    F::from(TxContextFieldTag::CallerAddress as u64),
                    F::zero(),
                    self.caller_address.to_scalar().unwrap(),
                ],
                [
                    F::from(self.id as u64),
                    F::from(TxContextFieldTag::CalleeAddress as u64),
                    F::zero(),
                    self.callee_address.to_scalar().unwrap(),
                ],
                [
                    F::from(self.id as u64),
                    F::from(TxContextFieldTag::IsCreate as u64),
                    F::zero(),
                    F::from(self.is_create as u64),
                ],
                [
                    F::from(self.id as u64),
                    F::from(TxContextFieldTag::Value as u64),
                    F::zero(),
                    RandomLinearCombination::random_linear_combine(
                        self.value.to_le_bytes(),
                        randomness,
                    ),
                ],
                [
                    F::from(self.id as u64),
                    F::from(TxContextFieldTag::CallDataLength as u64),
                    F::zero(),
                    F::from(self.call_data_length as u64),
                ],
                [
                    F::from(self.id as u64),
                    F::from(TxContextFieldTag::CallDataGasCost as u64),
                    F::zero(),
                    F::from(self.call_data_gas_cost),
                ],
            ],
            self.call_data
                .iter()
                .enumerate()
                .map(|(idx, byte)| {
                    [
                        F::from(self.id as u64),
                        F::from(TxContextFieldTag::CallData as u64),
                        F::from(idx as u64),
                        F::from(*byte as u64),
                    ]
                })
                .collect(),
        ]
        .concat()
    }
}

#[derive(Debug, Clone)]
pub enum CodeSource {
    Account(Word),
}

impl Default for CodeSource {
    fn default() -> Self {
        Self::Account(0.into())
    }
}

#[derive(Debug, Default, Clone)]
pub struct Call {
    /// The unique identifier of call in the whole proof, using the
    /// `rw_counter` at the call step.
    pub id: usize,
    /// Indicate if the call is the root call
    pub is_root: bool,
    /// Indicate if the call is a create call
    pub is_create: bool,
    /// The identifier of current executed bytecode
    pub code_source: CodeSource,
    /// The `rw_counter` at the end of reversion of a call if it has
    /// `is_persistent == false`
    pub rw_counter_end_of_reversion: usize,
    /// The call index of caller
    pub caller_id: usize,
    /// The depth in the call stack
    pub depth: usize,
    /// The caller address
    pub caller_address: Address,
    /// The callee address
    pub callee_address: Address,
    /// The call data offset in the memory
    pub call_data_offset: u64,
    /// The length of call data
    pub call_data_length: u64,
    /// The return data offset in the memory
    pub return_data_offset: u64,
    /// The length of return data
    pub return_data_length: u64,
    /// The ether amount of the transaction
    pub value: Word,
    /// Indicate if this call halts successfully.
    pub is_success: bool,
    /// Indicate if this call and all its caller have `is_success == true`
    pub is_persistent: bool,
    /// Indicate if it's a static call
    pub is_static: bool,
}

#[derive(Clone, Debug, Default)]
pub struct ExecStep {
    /// The index in the Transaction calls
    pub call_index: usize,
    /// The indices in the RW trace incurred in this step
    pub rw_indices: Vec<(RwTableTag, usize)>,
    /// The execution state for the step
    pub execution_state: ExecutionState,
    /// The Read/Write counter before the step
    pub rw_counter: usize,
    /// The program counter
    pub program_counter: u64,
    /// The stack pointer
    pub stack_pointer: usize,
    /// The amount of gas left
    pub gas_left: u64,
    /// The gas cost in this step
    pub gas_cost: u64,
    /// The memory size in bytes
    pub memory_size: u64,
    /// The counter for reversible writes
    pub reversible_write_counter: usize,
    /// The counter for log index within tx
    pub log_id: usize,
    /// The opcode corresponds to the step
    pub opcode: Option<OpcodeId>,
    /// Step auxiliary data
    pub aux_data: Option<StepAuxiliaryData>,
}

impl ExecStep {
    pub fn memory_word_size(&self) -> u64 {
        // EVM always pads the memory size to word size
        // https://github.com/ethereum/go-ethereum/blob/master/core/vm/interpreter.go#L212-L216
        // Thus, the memory size must be a multiple of 32 bytes.
        assert_eq!(self.memory_size % N_BYTES_WORD as u64, 0);
        self.memory_size / N_BYTES_WORD as u64
    }
}

#[derive(Clone, Debug)]
pub struct Bytecode {
    pub hash: Word,
    pub bytes: Vec<u8>,
}

impl Bytecode {
    pub fn new(bytes: Vec<u8>) -> Self {
        let hash = Word::from_big_endian(Keccak256::digest(&bytes).as_slice());
        Self { hash, bytes }
    }

    pub fn table_assignments<F: FieldExt>(&self, randomness: F) -> Vec<[F; 5]> {
        let n = 1 + self.bytes.len();
        let mut rows = Vec::with_capacity(n);
        let hash =
            RandomLinearCombination::random_linear_combine(self.hash.to_le_bytes(), randomness);

        rows.push([
            hash,
            F::from(BytecodeFieldTag::Length as u64),
            F::zero(),
            F::zero(),
            F::from(self.bytes.len() as u64),
        ]);

        let mut push_data_left = 0;
        for (idx, byte) in self.bytes.iter().enumerate() {
            let mut is_code = true;
            if push_data_left > 0 {
                is_code = false;
                push_data_left -= 1;
            } else if (OpcodeId::PUSH1.as_u8()..=OpcodeId::PUSH32.as_u8()).contains(byte) {
                push_data_left = *byte as usize - (OpcodeId::PUSH1.as_u8() - 1) as usize;
            }
            rows.push([
                hash,
                F::from(BytecodeFieldTag::Byte as u64),
                F::from(idx as u64),
                F::from(is_code as u64),
                F::from(*byte as u64),
            ])
        }
        rows
    }
}

#[derive(Debug, Default, Clone)]
pub struct RwMap(pub HashMap<RwTableTag, Vec<Rw>>);

impl std::ops::Index<(RwTableTag, usize)> for RwMap {
    type Output = Rw;

    fn index(&self, (tag, idx): (RwTableTag, usize)) -> &Self::Output {
        &self.0.get(&tag).unwrap()[idx]
    }
}

impl RwMap {
    /// These "sorted_xx" methods are used in state circuit
    pub fn sorted_memory_rw(&self) -> Vec<Rw> {
        let mut sorted = self.0[&RwTableTag::Memory].clone();
        sorted.sort_by_key(|x| match x {
            Rw::Memory {
                call_id,
                memory_address,
                ..
            } => (*call_id, *memory_address),
            _ => panic!("invalid memory rw"),
        });
        sorted
    }

    pub fn sorted_stack_rw(&self) -> Vec<Rw> {
        let mut sorted = self.0[&RwTableTag::Stack].clone();
        sorted.sort_by_key(|x| match x {
            Rw::Stack {
                call_id,
                stack_pointer,
                ..
            } => (*call_id, *stack_pointer),
            _ => panic!("invalid stack rw"),
        });
        sorted
    }

    pub fn sorted_storage_rw(&self) -> Vec<Rw> {
        let mut sorted = self.0[&RwTableTag::AccountStorage].clone();
        sorted.sort_by_key(|x| match x {
            Rw::AccountStorage {
                account_address,
                storage_key,
                ..
            } => (*account_address, *storage_key),
            _ => panic!("invalid storage rw"),
        });
        sorted
    }
}

#[derive(Clone, Debug)]
pub enum Rw {
    TxAccessListAccount {
        rw_counter: usize,
        is_write: bool,
        tx_id: usize,
        account_address: Address,
        is_warm: bool,
        is_warm_prev: bool,
    },
    TxAccessListAccountStorage {
        rw_counter: usize,
        is_write: bool,
        tx_id: usize,
        account_address: Address,
        storage_key: Word,
        is_warm: bool,
        is_warm_prev: bool,
    },
    TxRefund {
        rw_counter: usize,
        is_write: bool,
        tx_id: usize,
        value: u64,
        value_prev: u64,
    },
    Account {
        rw_counter: usize,
        is_write: bool,
        account_address: Address,
        field_tag: AccountFieldTag,
        value: Word,
        value_prev: Word,
    },
    AccountStorage {
        rw_counter: usize,
        is_write: bool,
        account_address: Address,
        storage_key: Word,
        value: Word,
        value_prev: Word,
        tx_id: usize,
        committed_value: Word,
    },
    AccountDestructed {
        rw_counter: usize,
        is_write: bool,
        tx_id: usize,
        account_address: Address,
        is_destructed: bool,
        is_destructed_prev: bool,
    },
    CallContext {
        rw_counter: usize,
        is_write: bool,
        call_id: usize,
        field_tag: CallContextFieldTag,
        value: Word,
    },
    Stack {
        rw_counter: usize,
        is_write: bool,
        call_id: usize,
        stack_pointer: usize,
        value: Word,
    },
    Memory {
        rw_counter: usize,
        is_write: bool,
        call_id: usize,
        memory_address: u64,
        byte: u8,
    },
    TxLog {
        rw_counter: usize,
        is_write: bool,
        tx_id: usize,
        log_id: u64, // pack this can index together into address?
        field_tag: TxLogFieldTag,
        // topic index (0..4) if field_tag is TxLogFieldTag:Topic
        // byte index if field_tag is TxLogFieldTag:Data
        // 0 for other field tags
        index: usize,

        // when it is topic field, value can be word type
        value: Word,
    },
    TxReceipt {
        rw_counter: usize,
        is_write: bool,
        tx_id: usize,
        field_tag: TxReceiptFieldTag,
        value: u64,
    },
}
#[derive(Default, Clone, Copy)]
pub struct RwRow<F: FieldExt> {
    pub rw_counter: F,
    pub is_write: F,
    pub tag: F,
    pub key1: F,
    pub key2: F,
    pub key3: F,
    pub key4: F,
    pub value: F,
    pub value_prev: F,
    pub aux1: F,
    pub aux2: F,
}

impl<F: FieldExt> From<[F; 11]> for RwRow<F> {
    fn from(row: [F; 11]) -> Self {
        Self {
            rw_counter: row[0],
            is_write: row[1],
            tag: row[2],
            key1: row[3],
            key2: row[4],
            key3: row[5],
            key4: row[6],
            value: row[7],
            value_prev: row[8],
            aux1: row[9],
            aux2: row[10],
        }
    }
}

impl Rw {
    pub fn tx_access_list_value_pair(&self) -> (bool, bool) {
        match self {
            Self::TxAccessListAccount {
                is_warm,
                is_warm_prev,
                ..
            } => (*is_warm, *is_warm_prev),
            Self::TxAccessListAccountStorage {
                is_warm,
                is_warm_prev,
                ..
            } => (*is_warm, *is_warm_prev),
            _ => unreachable!(),
        }
    }

    pub fn tx_refund_value_pair(&self) -> (u64, u64) {
        match self {
            Self::TxRefund {
                value, value_prev, ..
            } => (*value, *value_prev),
            _ => unreachable!(),
        }
    }

    pub fn account_value_pair(&self) -> (Word, Word) {
        match self {
            Self::Account {
                value, value_prev, ..
            } => (*value, *value_prev),
            _ => unreachable!(),
        }
    }

    pub fn aux_pair(&self) -> (usize, Word) {
        match self {
            Self::AccountStorage {
                tx_id,
                committed_value,
                ..
            } => (*tx_id, *committed_value),
            _ => unreachable!(),
        }
    }

    pub fn storage_value_aux(&self) -> (Word, Word, usize, Word) {
        match self {
            Self::AccountStorage {
                value,
                value_prev,
                tx_id,
                committed_value,
                ..
            } => (*value, *value_prev, *tx_id, *committed_value),
            _ => unreachable!(),
        }
    }

    pub fn call_context_value(&self) -> Word {
        match self {
            Self::CallContext { value, .. } => *value,
            _ => unreachable!(),
        }
    }

    pub fn stack_value(&self) -> Word {
        match self {
            Self::Stack { value, .. } => *value,
            _ => unreachable!(),
        }
    }

    pub fn log_value(&self) -> Word {
        match self {
            Self::TxLog { value, .. } => *value,
            _ => unreachable!(),
        }
    }

    pub fn receipt_value(&self) -> u64 {
        match self {
            Self::TxReceipt { value, .. } => *value,
            _ => unreachable!(),
        }
    }

    pub fn memory_value(&self) -> u8 {
        match self {
            Self::Memory { byte, .. } => *byte,
            _ => unreachable!(),
        }
    }

    pub fn table_assignment<F: Field>(&self, randomness: F) -> RwRow<F> {
        RwRow {
            rw_counter: F::from(self.rw_counter() as u64),
            is_write: F::from(self.is_write() as u64),
            tag: F::from(self.tag() as u64),
            key1: F::from(self.id().unwrap_or_default() as u64),
            key2: self.address().unwrap_or_default().to_scalar().unwrap(),
            key3: F::from(self.field_tag().unwrap_or_default() as u64),
            key4: RandomLinearCombination::random_linear_combine(
                self.storage_key().unwrap_or_default().to_le_bytes(),
                randomness,
            ),
            value: self.value_assignment(randomness),
            value_prev: self.value_prev_assignment(randomness).unwrap_or_default(),
            aux1: F::zero(), // only used for AccountStorage::tx_id, which moved to key1.
            aux2: self
                .committed_value_assignment(randomness)
                .unwrap_or_default(),
        }
    }

    pub fn rw_counter(&self) -> usize {
        match self {
            Self::Memory { rw_counter, .. }
            | Self::Stack { rw_counter, .. }
            | Self::AccountStorage { rw_counter, .. }
            | Self::TxAccessListAccount { rw_counter, .. }
            | Self::TxAccessListAccountStorage { rw_counter, .. }
            | Self::TxRefund { rw_counter, .. }
            | Self::Account { rw_counter, .. }
            | Self::AccountDestructed { rw_counter, .. }
            | Self::CallContext { rw_counter, .. }
            | Self::TxLog { rw_counter, .. }
            | Self::TxReceipt { rw_counter, .. } => *rw_counter,
        }
    }

    pub fn is_write(&self) -> bool {
        match self {
            Self::Memory { is_write, .. }
            | Self::Stack { is_write, .. }
            | Self::AccountStorage { is_write, .. }
            | Self::TxAccessListAccount { is_write, .. }
            | Self::TxAccessListAccountStorage { is_write, .. }
            | Self::TxRefund { is_write, .. }
            | Self::Account { is_write, .. }
            | Self::AccountDestructed { is_write, .. }
            | Self::CallContext { is_write, .. }
            | Self::TxLog { is_write, .. }
            | Self::TxReceipt { is_write, .. } => *is_write,
        }
    }

    pub fn tag(&self) -> RwTableTag {
        match self {
            Self::Memory { .. } => RwTableTag::Memory,
            Self::Stack { .. } => RwTableTag::Stack,
            Self::AccountStorage { .. } => RwTableTag::AccountStorage,
            Self::TxAccessListAccount { .. } => RwTableTag::TxAccessListAccount,
            Self::TxAccessListAccountStorage { .. } => RwTableTag::TxAccessListAccountStorage,
            Self::TxRefund { .. } => RwTableTag::TxRefund,
            Self::Account { .. } => RwTableTag::Account,
            Self::AccountDestructed { .. } => RwTableTag::AccountDestructed,
            Self::CallContext { .. } => RwTableTag::CallContext,
            Self::TxLog { .. } => RwTableTag::TxLog,
            Self::TxReceipt { .. } => RwTableTag::TxReceipt,
        }
    }

    pub fn id(&self) -> Option<usize> {
        match self {
            Self::AccountStorage { tx_id, .. }
            | Self::TxAccessListAccount { tx_id, .. }
            | Self::TxAccessListAccountStorage { tx_id, .. }
            | Self::TxRefund { tx_id, .. }
            | Self::TxLog { tx_id, .. }
            | Self::TxReceipt { tx_id, .. } => Some(*tx_id),
            Self::CallContext { call_id, .. }
            | Self::Stack { call_id, .. }
            | Self::Memory { call_id, .. } => Some(*call_id),
            Self::Account { .. } | Self::AccountDestructed { .. } => None,
        }
    }

    pub fn address(&self) -> Option<Address> {
        match self {
            Self::TxAccessListAccount {
                account_address, ..
            }
            | Self::TxAccessListAccountStorage {
                account_address, ..
            }
            | Self::Account {
                account_address, ..
            }
            | Self::AccountStorage {
                account_address, ..
            }
            | Self::AccountDestructed {
                account_address, ..
            } => Some(*account_address),
            Self::Memory { memory_address, .. } => Some(U256::from(*memory_address).to_address()),
            Self::Stack { stack_pointer, .. } => {
                Some(U256::from(*stack_pointer as u64).to_address())
            }
            Self::TxLog { log_id, index, .. } => {
                Some((U256::from(*index as u64) + (U256::from(*log_id) << 8)).to_address())
            }
            Self::CallContext { .. } | Self::TxRefund { .. } | Self::TxReceipt { .. } => None,
        }
    }

    pub fn field_tag(&self) -> Option<u64> {
        match self {
            Self::Account { field_tag, .. } => Some(*field_tag as u64),
            Self::CallContext { field_tag, .. } => Some(*field_tag as u64),
            Self::TxLog { field_tag, .. } => Some(*field_tag as u64),
            Self::TxReceipt { field_tag, .. } => Some(*field_tag as u64),
            Self::Memory { .. }
            | Self::Stack { .. }
            | Self::AccountStorage { .. }
            | Self::TxAccessListAccount { .. }
            | Self::TxAccessListAccountStorage { .. }
            | Self::TxRefund { .. }
            | Self::AccountDestructed { .. } => None,
        }
    }

    pub fn storage_key(&self) -> Option<Word> {
        match self {
            Self::AccountStorage { storage_key, .. }
            | Self::TxAccessListAccountStorage { storage_key, .. } => Some(*storage_key),
            Self::CallContext { .. }
            | Self::Stack { .. }
            | Self::Memory { .. }
            | Self::TxRefund { .. }
            | Self::Account { .. }
            | Self::TxAccessListAccount { .. }
            | Self::AccountDestructed { .. }
            | Self::TxLog { .. }
            | Self::TxReceipt { .. } => None,
        }
    }

    fn value_assignment<F: Field>(&self, randomness: F) -> F {
        match self {
            Self::CallContext {
                field_tag, value, ..
            } => {
                match field_tag {
                    // Only these two tags have values that may not fit into a scalar, so we need to
                    // RLC.
                    CallContextFieldTag::CodeSource | CallContextFieldTag::Value => {
                        RandomLinearCombination::random_linear_combine(
                            value.to_le_bytes(),
                            randomness,
                        )
                    }
                    _ => value.to_scalar().unwrap(),
                }
            }
            Self::Account { value, .. }
            | Self::AccountStorage { value, .. }
            | Self::Stack { value, .. }
            | Self::TxLog { value, .. } => {
                RandomLinearCombination::random_linear_combine(value.to_le_bytes(), randomness)
            }
            Self::TxAccessListAccount { is_warm, .. }
            | Self::TxAccessListAccountStorage { is_warm, .. } => F::from(*is_warm as u64),
            Self::AccountDestructed { is_destructed, .. } => F::from(*is_destructed as u64),
            Self::Memory { byte, .. } => F::from(u64::from(*byte)),
            Self::TxRefund { value, .. } | Self::TxReceipt { value, .. } => F::from(*value),
        }
    }

    fn value_prev_assignment<F: Field>(&self, randomness: F) -> Option<F> {
        match self {
            Self::Account { value_prev, .. } | Self::AccountStorage { value_prev, .. } => {
                Some(RandomLinearCombination::random_linear_combine(
                    value_prev.to_le_bytes(),
                    randomness,
                ))
            }
            Self::TxAccessListAccount { is_warm_prev, .. }
            | Self::TxAccessListAccountStorage { is_warm_prev, .. } => {
                Some(F::from(*is_warm_prev as u64))
            }
            Self::AccountDestructed {
                is_destructed_prev, ..
            } => Some(F::from(*is_destructed_prev as u64)),
            Self::TxRefund { value_prev, .. } => Some(F::from(*value_prev)),
            Self::Stack { .. }
            | Self::Memory { .. }
            | Self::CallContext { .. }
            | Self::TxLog { .. }
            | Self::TxReceipt { .. } => None,
        }
    }

    fn committed_value_assignment<F: Field>(&self, randomness: F) -> Option<F> {
        match self {
            Self::AccountStorage {
                committed_value, ..
            } => Some(RandomLinearCombination::random_linear_combine(
                committed_value.to_le_bytes(),
                randomness,
            )),
            _ => None,
        }
    }
}

impl From<&circuit_input_builder::Block> for BlockContext {
    fn from(block: &circuit_input_builder::Block) -> Self {
        Self {
            coinbase: block.coinbase,
            gas_limit: block.gas_limit,
            number: block.number,
            timestamp: block.timestamp,
            difficulty: block.difficulty,
            base_fee: block.base_fee,
            history_hashes: block.history_hashes.clone(),
            chain_id: block.chain_id,
        }
    }
}

impl From<&operation::OperationContainer> for RwMap {
    fn from(container: &operation::OperationContainer) -> Self {
        let mut rws = HashMap::default();

        rws.insert(
            RwTableTag::TxAccessListAccount,
            container
                .tx_access_list_account
                .iter()
                .map(|op| Rw::TxAccessListAccount {
                    rw_counter: op.rwc().into(),
                    is_write: true,
                    tx_id: op.op().tx_id,
                    account_address: op.op().address,
                    is_warm: op.op().is_warm,
                    is_warm_prev: op.op().is_warm_prev,
                })
                .collect(),
        );
        rws.insert(
            RwTableTag::TxAccessListAccountStorage,
            container
                .tx_access_list_account_storage
                .iter()
                .map(|op| Rw::TxAccessListAccountStorage {
                    rw_counter: op.rwc().into(),
                    is_write: true,
                    tx_id: op.op().tx_id,
                    account_address: op.op().address,
                    storage_key: op.op().key,
                    is_warm: op.op().is_warm,
                    is_warm_prev: op.op().is_warm_prev,
                })
                .collect(),
        );
        rws.insert(
            RwTableTag::TxRefund,
            container
                .tx_refund
                .iter()
                .map(|op| Rw::TxRefund {
                    rw_counter: op.rwc().into(),
                    is_write: op.rw().is_write(),
                    tx_id: op.op().tx_id,
                    value: op.op().value,
                    value_prev: op.op().value_prev,
                })
                .collect(),
        );
        rws.insert(
            RwTableTag::Account,
            container
                .account
                .iter()
                .map(|op| Rw::Account {
                    rw_counter: op.rwc().into(),
                    is_write: op.rw().is_write(),
                    account_address: op.op().address,
                    field_tag: match op.op().field {
                        AccountField::Nonce => AccountFieldTag::Nonce,
                        AccountField::Balance => AccountFieldTag::Balance,
                        AccountField::CodeHash => AccountFieldTag::CodeHash,
                    },
                    value: op.op().value,
                    value_prev: op.op().value_prev,
                })
                .collect(),
        );
        rws.insert(
            RwTableTag::AccountStorage,
            container
                .storage
                .iter()
                .map(|op| Rw::AccountStorage {
                    rw_counter: op.rwc().into(),
                    is_write: op.rw().is_write(),
                    account_address: op.op().address,
                    storage_key: op.op().key,
                    value: op.op().value,
                    value_prev: op.op().value_prev,
                    tx_id: op.op().tx_id,
                    committed_value: op.op().committed_value,
                })
                .collect(),
        );
        rws.insert(
            RwTableTag::AccountDestructed,
            container
                .account_destructed
                .iter()
                .map(|op| Rw::AccountDestructed {
                    rw_counter: op.rwc().into(),
                    is_write: true,
                    tx_id: op.op().tx_id,
                    account_address: op.op().address,
                    is_destructed: op.op().is_destructed,
                    is_destructed_prev: op.op().is_destructed_prev,
                })
                .collect(),
        );
        rws.insert(
            RwTableTag::CallContext,
            container
                .call_context
                .iter()
                .map(|op| Rw::CallContext {
                    rw_counter: op.rwc().into(),
                    is_write: op.rw().is_write(),
                    call_id: op.op().call_id,
                    field_tag: match op.op().field {
                        CallContextField::RwCounterEndOfReversion => {
                            CallContextFieldTag::RwCounterEndOfReversion
                        }
                        CallContextField::CallerId => CallContextFieldTag::CallerId,
                        CallContextField::TxId => CallContextFieldTag::TxId,
                        CallContextField::Depth => CallContextFieldTag::Depth,
                        CallContextField::CallerAddress => CallContextFieldTag::CallerAddress,
                        CallContextField::CalleeAddress => CallContextFieldTag::CalleeAddress,
                        CallContextField::CallDataOffset => CallContextFieldTag::CallDataOffset,
                        CallContextField::CallDataLength => CallContextFieldTag::CallDataLength,
                        CallContextField::ReturnDataOffset => CallContextFieldTag::ReturnDataOffset,
                        CallContextField::ReturnDataLength => CallContextFieldTag::ReturnDataLength,
                        CallContextField::Value => CallContextFieldTag::Value,
                        CallContextField::IsSuccess => CallContextFieldTag::IsSuccess,
                        CallContextField::IsPersistent => CallContextFieldTag::IsPersistent,
                        CallContextField::IsStatic => CallContextFieldTag::IsStatic,
                        CallContextField::LastCalleeId => CallContextFieldTag::LastCalleeId,
                        CallContextField::LastCalleeReturnDataOffset => {
                            CallContextFieldTag::LastCalleeReturnDataOffset
                        }
                        CallContextField::LastCalleeReturnDataLength => {
                            CallContextFieldTag::LastCalleeReturnDataLength
                        }
                        CallContextField::IsRoot => CallContextFieldTag::IsRoot,
                        CallContextField::IsCreate => CallContextFieldTag::IsCreate,
                        CallContextField::CodeSource => CallContextFieldTag::CodeSource,
                        CallContextField::ProgramCounter => CallContextFieldTag::ProgramCounter,
                        CallContextField::StackPointer => CallContextFieldTag::StackPointer,
                        CallContextField::GasLeft => CallContextFieldTag::GasLeft,
                        CallContextField::MemorySize => CallContextFieldTag::MemorySize,
                        CallContextField::StateWriteCounter => {
                            CallContextFieldTag::StateWriteCounter
                        }
                    },
                    value: op.op().value,
                })
                .collect(),
        );
        rws.insert(
            RwTableTag::Stack,
            container
                .stack
                .iter()
                .map(|op| Rw::Stack {
                    rw_counter: op.rwc().into(),
                    is_write: op.rw().is_write(),
                    call_id: op.op().call_id(),
                    stack_pointer: usize::from(*op.op().address()),
                    value: *op.op().value(),
                })
                .collect(),
        );
        rws.insert(
            RwTableTag::Memory,
            container
                .memory
                .iter()
                .map(|op| Rw::Memory {
                    rw_counter: op.rwc().into(),
                    is_write: op.rw().is_write(),
                    call_id: op.op().call_id(),
                    memory_address: u64::from_le_bytes(
                        op.op().address().to_le_bytes()[..8].try_into().unwrap(),
                    ),
                    byte: op.op().value(),
                })
                .collect(),
        );
        rws.insert(
            RwTableTag::TxReceipt,
            container
                .tx_receipt
                .iter()
                .map(|op| Rw::TxReceipt {
                    rw_counter: op.rwc().into(),
                    is_write: op.rw().is_write(),
                    tx_id: op.op().tx_id,
                    field_tag: match op.op().field {
                        TxReceiptField::PostStateOrStatus => TxReceiptFieldTag::PostStateOrStatus,
                        TxReceiptField::LogLength => TxReceiptFieldTag::LogLength,
                        TxReceiptField::CumulativeGasUsed => TxReceiptFieldTag::CumulativeGasUsed,
                    },
                    value: op.op().value,
                })
                .collect(),
        );

        Self(rws)
    }
}

impl From<&ExecError> for ExecutionState {
    fn from(error: &ExecError) -> Self {
        match error {
            ExecError::InvalidOpcode => ExecutionState::ErrorInvalidOpcode,
            ExecError::StackOverflow => ExecutionState::ErrorStackOverflow,
            ExecError::StackUnderflow => ExecutionState::ErrorStackUnderflow,
            ExecError::WriteProtection => ExecutionState::ErrorWriteProtection,
            ExecError::Depth => ExecutionState::ErrorDepth,
            ExecError::InsufficientBalance => ExecutionState::ErrorInsufficientBalance,
            ExecError::ContractAddressCollision => ExecutionState::ErrorContractAddressCollision,
            ExecError::InvalidCreationCode => ExecutionState::ErrorInvalidCreationCode,
            ExecError::InvalidJump => ExecutionState::ErrorInvalidJump,
            ExecError::ReturnDataOutOfBounds => ExecutionState::ErrorReturnDataOutOfBound,
            ExecError::CodeStoreOutOfGas => ExecutionState::ErrorOutOfGasCodeStore,
            ExecError::MaxCodeSizeExceeded => ExecutionState::ErrorMaxCodeSizeExceeded,
            ExecError::OutOfGas(oog_error) => match oog_error {
                OogError::Constant => ExecutionState::ErrorOutOfGasConstant,
                OogError::StaticMemoryExpansion => {
                    ExecutionState::ErrorOutOfGasStaticMemoryExpansion
                }
                OogError::DynamicMemoryExpansion => {
                    ExecutionState::ErrorOutOfGasDynamicMemoryExpansion
                }
                OogError::MemoryCopy => ExecutionState::ErrorOutOfGasMemoryCopy,
                OogError::AccountAccess => ExecutionState::ErrorOutOfGasAccountAccess,
                OogError::CodeStore => ExecutionState::ErrorOutOfGasCodeStore,
                OogError::Log => ExecutionState::ErrorOutOfGasLOG,
                OogError::Exp => ExecutionState::ErrorOutOfGasEXP,
                OogError::Sha3 => ExecutionState::ErrorOutOfGasSHA3,
                OogError::ExtCodeCopy => ExecutionState::ErrorOutOfGasEXTCODECOPY,
                OogError::Sload => ExecutionState::ErrorOutOfGasSLOAD,
                OogError::Sstore => ExecutionState::ErrorOutOfGasSSTORE,
                OogError::Call => ExecutionState::ErrorOutOfGasCALL,
                OogError::CallCode => ExecutionState::ErrorOutOfGasCALLCODE,
                OogError::DelegateCall => ExecutionState::ErrorOutOfGasDELEGATECALL,
                OogError::Create2 => ExecutionState::ErrorOutOfGasCREATE2,
                OogError::StaticCall => ExecutionState::ErrorOutOfGasSTATICCALL,
                OogError::SelfDestruct => ExecutionState::ErrorOutOfGasSELFDESTRUCT,
            },
        }
    }
}

impl From<&circuit_input_builder::ExecStep> for ExecutionState {
    fn from(step: &circuit_input_builder::ExecStep) -> Self {
        if let Some(error) = step.error.as_ref() {
            return error.into();
        }
        match step.exec_state {
            circuit_input_builder::ExecState::Op(op) => {
                if op.is_dup() {
                    return ExecutionState::DUP;
                }
                if op.is_push() {
                    return ExecutionState::PUSH;
                }
                if op.is_swap() {
                    return ExecutionState::SWAP;
                }
                if op.is_log() {
                    return ExecutionState::LOG;
                }
                match op {
                    OpcodeId::ADD | OpcodeId::SUB => ExecutionState::ADD_SUB,
                    OpcodeId::MUL | OpcodeId::DIV | OpcodeId::MOD => ExecutionState::MUL_DIV_MOD,
                    OpcodeId::EQ | OpcodeId::LT | OpcodeId::GT => ExecutionState::CMP,
                    OpcodeId::SHA3 => ExecutionState::SHA3,
                    OpcodeId::SHR => ExecutionState::SHR,
                    OpcodeId::SLT | OpcodeId::SGT => ExecutionState::SCMP,
                    OpcodeId::SHL => ExecutionState::SHL,
                    OpcodeId::SIGNEXTEND => ExecutionState::SIGNEXTEND,
                    // TODO: Convert REVERT and RETURN to their own ExecutionState.
                    OpcodeId::STOP | OpcodeId::RETURN | OpcodeId::REVERT => ExecutionState::STOP,
                    OpcodeId::AND => ExecutionState::BITWISE,
                    OpcodeId::XOR => ExecutionState::BITWISE,
                    OpcodeId::OR => ExecutionState::BITWISE,
                    OpcodeId::POP => ExecutionState::POP,
                    OpcodeId::PUSH32 => ExecutionState::PUSH,
                    OpcodeId::BYTE => ExecutionState::BYTE,
                    OpcodeId::MLOAD => ExecutionState::MEMORY,
                    OpcodeId::MSTORE => ExecutionState::MEMORY,
                    OpcodeId::MSTORE8 => ExecutionState::MEMORY,
                    OpcodeId::JUMPDEST => ExecutionState::JUMPDEST,
                    OpcodeId::JUMP => ExecutionState::JUMP,
                    OpcodeId::JUMPI => ExecutionState::JUMPI,
                    OpcodeId::GASPRICE => ExecutionState::GASPRICE,
                    OpcodeId::PC => ExecutionState::PC,
                    OpcodeId::MSIZE => ExecutionState::MSIZE,
                    OpcodeId::CALLER => ExecutionState::CALLER,
                    OpcodeId::CALLVALUE => ExecutionState::CALLVALUE,
                    OpcodeId::EXTCODEHASH => ExecutionState::EXTCODEHASH,
                    OpcodeId::TIMESTAMP | OpcodeId::NUMBER | OpcodeId::GASLIMIT => {
                        ExecutionState::BLOCKCTXU64
                    }
                    OpcodeId::COINBASE => ExecutionState::BLOCKCTXU160,
                    OpcodeId::DIFFICULTY | OpcodeId::BASEFEE => ExecutionState::BLOCKCTXU256,
                    OpcodeId::GAS => ExecutionState::GAS,
                    OpcodeId::SELFBALANCE => ExecutionState::SELFBALANCE,
                    OpcodeId::SLOAD => ExecutionState::SLOAD,
                    OpcodeId::SSTORE => ExecutionState::SSTORE,
                    OpcodeId::CALLDATASIZE => ExecutionState::CALLDATASIZE,
                    OpcodeId::CALLDATACOPY => ExecutionState::CALLDATACOPY,
                    OpcodeId::CHAINID => ExecutionState::CHAINID,
                    OpcodeId::ISZERO => ExecutionState::ISZERO,
                    OpcodeId::CALL => ExecutionState::CALL,
                    OpcodeId::ORIGIN => ExecutionState::ORIGIN,
                    OpcodeId::CODECOPY => ExecutionState::CODECOPY,
                    OpcodeId::CALLDATALOAD => ExecutionState::CALLDATALOAD,
                    _ => {
                        log::warn!("unimplemented opcode {:?}", op);
                        ExecutionState::DUMMY
                    }
                }
            }
            circuit_input_builder::ExecState::BeginTx => ExecutionState::BeginTx,
            circuit_input_builder::ExecState::EndTx => ExecutionState::EndTx,
            circuit_input_builder::ExecState::CopyToMemory => ExecutionState::CopyToMemory,
            circuit_input_builder::ExecState::CopyCodeToMemory => ExecutionState::CopyCodeToMemory,
        }
    }
}

impl From<&eth_types::bytecode::Bytecode> for Bytecode {
    fn from(b: &eth_types::bytecode::Bytecode) -> Self {
        Bytecode::new(b.to_vec())
    }
}

fn step_convert(step: &circuit_input_builder::ExecStep) -> ExecStep {
    ExecStep {
        call_index: step.call_index,
        rw_indices: step
            .bus_mapping_instance
            .iter()
            .map(|x| {
                let tag = match x.target() {
                    operation::Target::Memory => RwTableTag::Memory,
                    operation::Target::Stack => RwTableTag::Stack,
                    operation::Target::Storage => RwTableTag::AccountStorage,
                    operation::Target::TxAccessListAccount => RwTableTag::TxAccessListAccount,
                    operation::Target::TxAccessListAccountStorage => {
                        RwTableTag::TxAccessListAccountStorage
                    }
                    operation::Target::TxRefund => RwTableTag::TxRefund,
                    operation::Target::Account => RwTableTag::Account,
                    operation::Target::AccountDestructed => RwTableTag::AccountDestructed,
                    operation::Target::CallContext => RwTableTag::CallContext,
                    operation::Target::TxReceipt => RwTableTag::TxReceipt,
                };
                (tag, x.as_usize())
            })
            .collect(),
        execution_state: ExecutionState::from(step),
        rw_counter: usize::from(step.rwc),
        program_counter: usize::from(step.pc) as u64,
        stack_pointer: STACK_CAPACITY - step.stack_size,
        gas_left: step.gas_left.0,
        gas_cost: step.gas_cost.as_u64(),
        opcode: match step.exec_state {
            circuit_input_builder::ExecState::Op(op) => Some(op),
            _ => None,
        },
        memory_size: step.memory_size as u64,
        reversible_write_counter: step.reversible_write_counter,
        log_id: step.log_id,
        aux_data: step.aux_data.map(Into::into),
    }
}

fn tx_convert(tx: &circuit_input_builder::Transaction, id: usize, is_last_tx: bool) -> Transaction {
    Transaction {
        id,
        nonce: tx.nonce,
        gas: tx.gas,
        gas_price: tx.gas_price,
        caller_address: tx.from,
        callee_address: tx.to,
        is_create: tx.is_create(),
        value: tx.value,
        call_data: tx.input.clone(),
        call_data_length: tx.input.len(),
        call_data_gas_cost: tx
            .input
            .iter()
            .fold(0, |acc, byte| acc + if *byte == 0 { 4 } else { 16 }),
        calls: tx
            .calls()
            .iter()
            .map(|call| Call {
                id: call.call_id,
                is_root: call.is_root,
                is_create: call.is_create(),
                code_source: match call.code_source {
                    circuit_input_builder::CodeSource::Address(_) => {
                        CodeSource::Account(call.code_hash.to_word())
                    }
                    circuit_input_builder::CodeSource::Memory => {
                        CodeSource::Account(call.code_hash.to_word())
                    }
<<<<<<< HEAD
                    _ => unimplemented!("invalid code source {:#?}", call.code_source),
=======
                    _ => unimplemented!("unimplemented code source {:#?}", call.code_source),
>>>>>>> db95abe0
                },
                rw_counter_end_of_reversion: call.rw_counter_end_of_reversion,
                caller_id: call.caller_id,
                depth: call.depth,
                caller_address: call.caller_address,
                callee_address: call.address,
                call_data_offset: call.call_data_offset,
                call_data_length: call.call_data_length,
                return_data_offset: call.return_data_offset,
                return_data_length: call.return_data_length,
                value: call.value,
                is_success: call.is_success,
                is_persistent: call.is_persistent,
                is_static: call.is_static,
            })
            .collect(),
        steps: tx
            .steps()
            .iter()
            .map(step_convert)
            .chain(
                (if is_last_tx {
                    Some(iter::once(ExecStep {
                        // if it is the first tx,  less 1 rw lookup, refer to end_tx gadget
                        rw_counter: tx.steps().last().unwrap().rwc.0 + 9 - (id == 1) as usize,
                        execution_state: ExecutionState::EndBlock,
                        ..Default::default()
                    }))
                } else {
                    None
                })
                .into_iter()
                .flatten(),
            )
            .collect(),
    }
}

pub fn block_convert(
    block: &circuit_input_builder::Block,
    code_db: &bus_mapping::state_db::CodeDB,
) -> Block<Fr> {
    Block {
<<<<<<< HEAD
        randomness: Fp::from_u128(DEFAULT_RAND),
=======
        randomness: Fr::rand(),
>>>>>>> db95abe0
        context: block.into(),
        rws: RwMap::from(&block.container),
        txs: block
            .txs()
            .iter()
            .enumerate()
            .map(|(idx, tx)| tx_convert(tx, idx + 1, idx + 1 == block.txs().len()))
            .collect(),
        bytecodes: block
            .txs()
            .iter()
            .flat_map(|tx| {
                tx.calls()
                    .iter()
                    .map(|call| call.code_hash)
                    .unique()
                    .into_iter()
                    .map(|code_hash| Bytecode::new(code_db.0.get(&code_hash).unwrap().to_vec()))
            })
            .collect(),
        pad_to: 0,
    }
}<|MERGE_RESOLUTION|>--- conflicted
+++ resolved
@@ -20,13 +20,8 @@
 use eth_types::evm_types::OpcodeId;
 use eth_types::{Address, Field, ToLittleEndian, ToScalar, ToWord, Word};
 use eth_types::{ToAddress, U256};
-<<<<<<< HEAD
 use halo2_proofs::arithmetic::FieldExt;
-use halo2_proofs::pairing::bn256::Fr as Fp;
-=======
-use halo2_proofs::arithmetic::{BaseExt, FieldExt};
 use halo2_proofs::pairing::bn256::Fr;
->>>>>>> db95abe0
 use itertools::Itertools;
 use sha3::{Digest, Keccak256};
 use std::{collections::HashMap, convert::TryInto, iter};
@@ -1287,11 +1282,7 @@
                     circuit_input_builder::CodeSource::Memory => {
                         CodeSource::Account(call.code_hash.to_word())
                     }
-<<<<<<< HEAD
-                    _ => unimplemented!("invalid code source {:#?}", call.code_source),
-=======
                     _ => unimplemented!("unimplemented code source {:#?}", call.code_source),
->>>>>>> db95abe0
                 },
                 rw_counter_end_of_reversion: call.rw_counter_end_of_reversion,
                 caller_id: call.caller_id,
@@ -1335,11 +1326,7 @@
     code_db: &bus_mapping::state_db::CodeDB,
 ) -> Block<Fr> {
     Block {
-<<<<<<< HEAD
-        randomness: Fp::from_u128(DEFAULT_RAND),
-=======
-        randomness: Fr::rand(),
->>>>>>> db95abe0
+        randomness: Fr::from_u128(DEFAULT_RAND),
         context: block.into(),
         rws: RwMap::from(&block.container),
         txs: block
