#![allow(missing_docs)]
use crate::evm_circuit::{
    param::{N_BYTES_WORD, STACK_CAPACITY},
    step::ExecutionState,
    table::{
        AccountFieldTag, BlockContextFieldTag, CallContextFieldTag, RwTableTag, TxContextFieldTag,
    },
    util::RandomLinearCombination,
};
use bus_mapping::circuit_input_builder::{self, ExecError, OogError, StepAuxiliaryData};
use bus_mapping::operation::{self, AccountField, CallContextField};
use eth_types::evm_types::OpcodeId;
use eth_types::{Address, Field, ToLittleEndian, ToScalar, ToWord, Word};
use halo2_proofs::arithmetic::{BaseExt, FieldExt};
use pairing::bn256::Fr as Fp;
use sha3::{Digest, Keccak256};
use std::{collections::HashMap, convert::TryInto, iter};

#[derive(Debug, Default, Clone)]
pub struct Block<F> {
    /// The randomness for random linear combination
    pub randomness: F,
    /// Transactions in the block
    pub txs: Vec<Transaction>,
    /// Read write events in the RwTable
    pub rws: RwMap,
    /// Bytecode used in the block
    pub bytecodes: Vec<Bytecode>,
    /// The block context
    pub context: BlockContext,
}

#[derive(Debug, Default, Clone)]
pub struct BlockContext {
    /// The address of the miner for the block
    pub coinbase: Address,
    /// The gas limit of the block
    pub gas_limit: u64,
    /// The number of the block
    pub number: Word,
    /// The timestamp of the block
    pub timestamp: Word,
    /// The difficulty of the blcok
    pub difficulty: Word,
    /// The base fee, the minimum amount of gas fee for a transaction
    pub base_fee: Word,
    /// The hash of previous blocks
    pub history_hashes: Vec<Word>,
}

impl BlockContext {
    pub fn table_assignments<F: Field>(&self, randomness: F) -> Vec<[F; 3]> {
        [
            vec![
                [
                    F::from(BlockContextFieldTag::Coinbase as u64),
                    F::zero(),
                    self.coinbase.to_scalar().unwrap(),
                ],
                [
                    F::from(BlockContextFieldTag::GasLimit as u64),
                    F::zero(),
                    F::from(self.gas_limit),
                ],
                [
                    F::from(BlockContextFieldTag::Number as u64),
                    F::zero(),
                    self.number.to_scalar().unwrap(),
                ],
                [
                    F::from(BlockContextFieldTag::Timestamp as u64),
                    F::zero(),
                    self.timestamp.to_scalar().unwrap(),
                ],
                [
                    F::from(BlockContextFieldTag::Difficulty as u64),
                    F::zero(),
                    RandomLinearCombination::random_linear_combine(
                        self.difficulty.to_le_bytes(),
                        randomness,
                    ),
                ],
                [
                    F::from(BlockContextFieldTag::BaseFee as u64),
                    F::zero(),
                    RandomLinearCombination::random_linear_combine(
                        self.base_fee.to_le_bytes(),
                        randomness,
                    ),
                ],
            ],
            self.history_hashes
                .iter()
                .enumerate()
                .map(|(idx, hash)| {
                    [
                        F::from(BlockContextFieldTag::BlockHash as u64),
                        (self.number - idx - 1).to_scalar().unwrap(),
                        RandomLinearCombination::random_linear_combine(
                            hash.to_le_bytes(),
                            randomness,
                        ),
                    ]
                })
                .collect(),
        ]
        .concat()
    }
}

#[derive(Debug, Default, Clone)]
pub struct Transaction {
    /// The transaction identifier in the block
    pub id: usize,
    /// The sender account nonce of the transaction
    pub nonce: u64,
    /// The gas limit of the transaction
    pub gas: u64,
    /// The gas price
    pub gas_price: Word,
    /// The caller address
    pub caller_address: Address,
    /// The callee address
    pub callee_address: Address,
    /// Whether it's a create transaction
    pub is_create: bool,
    /// The ether amount of the transaction
    pub value: Word,
    /// The call data
    pub call_data: Vec<u8>,
    /// The call data length
    pub call_data_length: usize,
    /// The gas cost for transaction call data
    pub call_data_gas_cost: u64,
    /// The calls made in the transaction
    pub calls: Vec<Call>,
    /// The steps executioned in the transaction
    pub steps: Vec<ExecStep>,
}

impl Transaction {
    pub fn table_assignments<F: Field>(&self, randomness: F) -> Vec<[F; 4]> {
        [
            vec![
                [
                    F::from(self.id as u64),
                    F::from(TxContextFieldTag::Nonce as u64),
                    F::zero(),
                    F::from(self.nonce),
                ],
                [
                    F::from(self.id as u64),
                    F::from(TxContextFieldTag::Gas as u64),
                    F::zero(),
                    F::from(self.gas),
                ],
                [
                    F::from(self.id as u64),
                    F::from(TxContextFieldTag::GasPrice as u64),
                    F::zero(),
                    RandomLinearCombination::random_linear_combine(
                        self.gas_price.to_le_bytes(),
                        randomness,
                    ),
                ],
                [
                    F::from(self.id as u64),
                    F::from(TxContextFieldTag::CallerAddress as u64),
                    F::zero(),
                    self.caller_address.to_scalar().unwrap(),
                ],
                [
                    F::from(self.id as u64),
                    F::from(TxContextFieldTag::CalleeAddress as u64),
                    F::zero(),
                    self.callee_address.to_scalar().unwrap(),
                ],
                [
                    F::from(self.id as u64),
                    F::from(TxContextFieldTag::IsCreate as u64),
                    F::zero(),
                    F::from(self.is_create as u64),
                ],
                [
                    F::from(self.id as u64),
                    F::from(TxContextFieldTag::Value as u64),
                    F::zero(),
                    RandomLinearCombination::random_linear_combine(
                        self.value.to_le_bytes(),
                        randomness,
                    ),
                ],
                [
                    F::from(self.id as u64),
                    F::from(TxContextFieldTag::CallDataLength as u64),
                    F::zero(),
                    F::from(self.call_data_length as u64),
                ],
                [
                    F::from(self.id as u64),
                    F::from(TxContextFieldTag::CallDataGasCost as u64),
                    F::zero(),
                    F::from(self.call_data_gas_cost),
                ],
            ],
            self.call_data
                .iter()
                .enumerate()
                .map(|(idx, byte)| {
                    [
                        F::from(self.id as u64),
                        F::from(TxContextFieldTag::CallData as u64),
                        F::from(idx as u64),
                        F::from(*byte as u64),
                    ]
                })
                .collect(),
        ]
        .concat()
    }
}

#[derive(Debug, Clone)]
pub enum CodeSource {
    Account(Word),
}

impl Default for CodeSource {
    fn default() -> Self {
        Self::Account(0.into())
    }
}

#[derive(Debug, Default, Clone)]
pub struct Call {
    /// The unique identifier of call in the whole proof, using the
    /// `rw_counter` at the call step.
    pub id: usize,
    /// Indicate if the call is the root call
    pub is_root: bool,
    /// Indicate if the call is a create call
    pub is_create: bool,
    /// The identifier of current executed bytecode
    pub code_source: CodeSource,
    /// The `rw_counter` at the end of reversion of a call if it has
    /// `is_persistent == false`
    pub rw_counter_end_of_reversion: usize,
    /// The call index of caller
    pub caller_id: usize,
    /// The depth in the call stack
    pub depth: usize,
    /// The caller address
    pub caller_address: Address,
    /// The callee address
    pub callee_address: Address,
    /// The call data offset in the memory
    pub call_data_offset: u64,
    /// The length of call data
    pub call_data_length: u64,
    /// The return data offset in the memory
    pub return_data_offset: u64,
    /// The length of return data
    pub return_data_length: u64,
    /// The ether amount of the transaction
    pub value: Word,
    /// Indicate if this call halts successfully.
    pub is_success: bool,
    /// Indicate if this call and all its caller have `is_success == true`
    pub is_persistent: bool,
    /// Indicate if it's a static call
    pub is_static: bool,
}

#[derive(Clone, Debug, Default)]
pub struct ExecStep {
    /// The index in the Transaction calls
    pub call_index: usize,
    /// The indices in the RW trace incurred in this step
    pub rw_indices: Vec<(RwTableTag, usize)>,
    /// The execution state for the step
    pub execution_state: ExecutionState,
    /// The Read/Write counter before the step
    pub rw_counter: usize,
    /// The program counter
    pub program_counter: u64,
    /// The stack pointer
    pub stack_pointer: usize,
    /// The amount of gas left
    pub gas_left: u64,
    /// The gas cost in this step
    pub gas_cost: u64,
    /// The memory size in bytes
    pub memory_size: u64,
    /// The counter for state writes
    pub state_write_counter: usize,
    /// The opcode corresponds to the step
    pub opcode: Option<OpcodeId>,
    /// Step auxiliary data
    pub aux_data: Option<StepAuxiliaryData>,
}

impl ExecStep {
    pub fn memory_word_size(&self) -> u64 {
        // EVM always pads the memory size to word size
        // https://github.com/ethereum/go-ethereum/blob/master/core/vm/interpreter.go#L212-L216
        // Thus, the memory size must be a multiple of 32 bytes.
        assert_eq!(self.memory_size % N_BYTES_WORD as u64, 0);
        self.memory_size / N_BYTES_WORD as u64
    }
}

#[derive(Debug, Clone)]
pub struct Bytecode {
    pub hash: Word,
    pub bytes: Vec<u8>,
}

impl Bytecode {
    pub fn new(bytes: Vec<u8>) -> Self {
        let hash = Word::from_big_endian(Keccak256::digest(&bytes).as_slice());
        Self { hash, bytes }
    }

    pub fn table_assignments<'a, F: FieldExt>(
        &'a self,
        randomness: F,
    ) -> impl Iterator<Item = [F; 4]> + '_ {
        struct BytecodeIterator<'a, F> {
            idx: usize,
            push_data_left: usize,
            hash: F,
            bytes: &'a [u8],
        }

        impl<'a, F: FieldExt> Iterator for BytecodeIterator<'a, F> {
            type Item = [F; 4];

            fn next(&mut self) -> Option<Self::Item> {
                if self.idx == self.bytes.len() {
                    return None;
                }

                let idx = self.idx;
                let byte = self.bytes[self.idx];
                let mut is_code = true;

                if self.push_data_left > 0 {
                    is_code = false;
                    self.push_data_left -= 1;
                } else if (OpcodeId::PUSH1.as_u8()..=OpcodeId::PUSH32.as_u8()).contains(&byte) {
                    self.push_data_left = byte as usize - (OpcodeId::PUSH1.as_u8() - 1) as usize;
                }

                self.idx += 1;

                Some([
                    self.hash,
                    F::from(idx as u64),
                    F::from(byte as u64),
                    F::from(is_code as u64),
                ])
            }
        }

        BytecodeIterator {
            idx: 0,
            push_data_left: 0,
            hash: RandomLinearCombination::random_linear_combine(
                self.hash.to_le_bytes(),
                randomness,
            ),
            bytes: &self.bytes,
        }
    }
}

#[derive(Debug, Default, Clone)]
pub struct RwMap(pub HashMap<RwTableTag, Vec<Rw>>);

impl std::ops::Index<(RwTableTag, usize)> for RwMap {
    type Output = Rw;

    fn index(&self, (tag, idx): (RwTableTag, usize)) -> &Self::Output {
        &self.0.get(&tag).unwrap()[idx]
    }
}

impl RwMap {
    /// These "sorted_xx" methods are used in state circuit
    pub fn sorted_memory_rw(&self) -> Vec<Rw> {
        let mut sorted = self.0[&RwTableTag::Memory].clone();
        sorted.sort_by_key(|x| match x {
            Rw::Memory {
                call_id,
                memory_address,
                ..
            } => (*call_id, *memory_address),
            _ => panic!("invalid memory rw"),
        });
        sorted
    }

    pub fn sorted_stack_rw(&self) -> Vec<Rw> {
        let mut sorted = self.0[&RwTableTag::Stack].clone();
        sorted.sort_by_key(|x| match x {
            Rw::Stack {
                call_id,
                stack_pointer,
                ..
            } => (*call_id, *stack_pointer),
            _ => panic!("invalid stack rw"),
        });
        sorted
    }

    pub fn sorted_storage_rw(&self) -> Vec<Rw> {
        let mut sorted = self.0[&RwTableTag::AccountStorage].clone();
        sorted.sort_by_key(|x| match x {
            Rw::AccountStorage {
                account_address,
                storage_key,
                ..
            } => (*account_address, *storage_key),
            _ => panic!("invalid storage rw"),
        });
        sorted
    }
}

#[derive(Clone, Debug)]
pub enum Rw {
    TxAccessListAccount {
        rw_counter: usize,
        is_write: bool,
        tx_id: usize,
        account_address: Address,
        value: bool,
        value_prev: bool,
    },
    TxAccessListAccountStorage {
        rw_counter: usize,
        is_write: bool,
        tx_id: usize,
        account_address: Address,
        storage_key: Word,
        value: bool,
        value_prev: bool,
    },
    TxRefund {
        rw_counter: usize,
        is_write: bool,
        tx_id: usize,
        value: u64,
        value_prev: u64,
    },
    Account {
        rw_counter: usize,
        is_write: bool,
        account_address: Address,
        field_tag: AccountFieldTag,
        value: Word,
        value_prev: Word,
    },
    AccountStorage {
        rw_counter: usize,
        is_write: bool,
        account_address: Address,
        storage_key: Word,
        value: Word,
        value_prev: Word,
        tx_id: usize,
        committed_value: Word,
    },
    AccountDestructed {
        rw_counter: usize,
        is_write: bool,
        tx_id: usize,
        account_address: Address,
        value: bool,
        value_prev: bool,
    },
    CallContext {
        rw_counter: usize,
        is_write: bool,
        call_id: usize,
        field_tag: CallContextFieldTag,
        value: Word,
    },
    Stack {
        rw_counter: usize,
        is_write: bool,
        call_id: usize,
        stack_pointer: usize,
        value: Word,
    },
    Memory {
        rw_counter: usize,
        is_write: bool,
        call_id: usize,
        memory_address: u64,
        byte: u8,
    },
}
#[derive(Default, Clone, Copy)]
pub struct RwRow<F: FieldExt> {
    pub rw_counter: F,
    pub is_write: F,
    pub tag: F,
    pub key1: F,
    pub key2: F,
    pub key3: F,
    pub key4: F,
    pub value: F,
    pub value_prev: F,
    pub aux1: F,
    pub aux2: F,
}

impl<F: FieldExt> From<[F; 11]> for RwRow<F> {
    fn from(row: [F; 11]) -> Self {
        Self {
            rw_counter: row[0],
            is_write: row[1],
            tag: row[2],
            key1: row[3],
            key2: row[4],
            key3: row[5],
            key4: row[6],
            value: row[7],
            value_prev: row[8],
            aux1: row[9],
            aux2: row[10],
        }
    }
}

impl Rw {
    pub fn tx_access_list_value_pair(&self) -> (bool, bool) {
        match self {
            Self::TxAccessListAccount {
                value, value_prev, ..
            } => (*value, *value_prev),
            Self::TxAccessListAccountStorage {
                value, value_prev, ..
            } => (*value, *value_prev),
            _ => unreachable!(),
        }
    }

    pub fn tx_refund_value_pair(&self) -> (u64, u64) {
        match self {
            Self::TxRefund {
                value, value_prev, ..
            } => (*value, *value_prev),
            _ => unreachable!(),
        }
    }

    pub fn account_value_pair(&self) -> (Word, Word) {
        match self {
            Self::Account {
                value, value_prev, ..
            } => (*value, *value_prev),
            _ => unreachable!(),
        }
    }

    pub fn aux_pair(&self) -> (usize, Word) {
        match self {
            Self::AccountStorage {
                tx_id,
                committed_value,
                ..
            } => (*tx_id, *committed_value),
            _ => unreachable!(),
        }
    }

    pub fn storage_value_aux(&self) -> (Word, Word, usize, Word) {
        match self {
            Self::AccountStorage {
                value,
                value_prev,
                tx_id,
                committed_value,
                ..
            } => (*value, *value_prev, *tx_id, *committed_value),
            _ => unreachable!(),
        }
    }

    pub fn call_context_value(&self) -> Word {
        match self {
            Self::CallContext { value, .. } => *value,
            _ => unreachable!(),
        }
    }

    pub fn stack_value(&self) -> Word {
        match self {
            Self::Stack { value, .. } => *value,
            _ => unreachable!(),
        }
    }

    pub fn memory_value(&self) -> u8 {
        match self {
            Self::Memory { byte, .. } => *byte,
            _ => unreachable!(),
        }
    }

    pub fn table_assignment<F: Field>(&self, randomness: F) -> RwRow<F> {
        match self {
            Self::TxAccessListAccount {
                rw_counter,
                is_write,
                tx_id,
                account_address,
                value,
                value_prev,
            } => [
                F::from(*rw_counter as u64),
                F::from(*is_write as u64),
                F::from(RwTableTag::TxAccessListAccount as u64),
                F::from(*tx_id as u64),
                account_address.to_scalar().unwrap(),
                F::zero(),
                F::zero(),
                F::from(*value as u64),
                F::from(*value_prev as u64),
                F::zero(),
                F::zero(),
            ]
            .into(),
            Self::TxAccessListAccountStorage {
                rw_counter,
                is_write,
                tx_id,
                account_address,
                storage_key,
                value,
                value_prev,
            } => [
                F::from(*rw_counter as u64),
                F::from(*is_write as u64),
                F::from(RwTableTag::TxAccessListAccountStorage as u64),
                F::from(*tx_id as u64),
                account_address.to_scalar().unwrap(),
                F::zero(),
                RandomLinearCombination::random_linear_combine(
                    storage_key.to_le_bytes(),
                    randomness,
                ),
                F::from(*value as u64),
                F::from(*value_prev as u64),
                F::zero(),
                F::zero(),
            ]
            .into(),
            Self::TxRefund {
                rw_counter,
                is_write,
                tx_id,
                value,
                value_prev,
            } => [
                F::from(*rw_counter as u64),
                F::from(*is_write as u64),
                F::from(RwTableTag::TxRefund as u64),
                F::from(*tx_id as u64),
                F::zero(),
                F::zero(),
                F::zero(),
                F::from(*value),
                F::from(*value_prev),
                F::zero(),
                F::zero(),
            ]
            .into(),
            Self::Account {
                rw_counter,
                is_write,
                account_address,
                field_tag,
                value,
                value_prev,
            } => {
                let to_scalar = |value: &Word| match field_tag {
                    AccountFieldTag::Nonce => value.to_scalar().unwrap(),
                    _ => RandomLinearCombination::random_linear_combine(
                        value.to_le_bytes(),
                        randomness,
                    ),
                };
                [
                    F::from(*rw_counter as u64),
                    F::from(*is_write as u64),
                    F::from(RwTableTag::Account as u64),
                    F::zero(),
                    account_address.to_scalar().unwrap(),
                    F::from(*field_tag as u64),
                    F::zero(),
                    to_scalar(value),
                    to_scalar(value_prev),
                    F::zero(),
                    F::zero(),
                ]
                .into()
            }
            Self::CallContext {
                rw_counter,
                is_write,
                call_id,
                field_tag,
                value,
            } => [
                F::from(*rw_counter as u64),
                F::from(*is_write as u64),
                F::from(RwTableTag::CallContext as u64),
                F::from(*call_id as u64),
                F::zero(),
                F::from(*field_tag as u64),
                F::zero(),
                match field_tag {
                    CallContextFieldTag::CodeSource | CallContextFieldTag::Value => {
                        RandomLinearCombination::random_linear_combine(
                            value.to_le_bytes(),
                            randomness,
                        )
                    }
                    CallContextFieldTag::CallerAddress
                    | CallContextFieldTag::CalleeAddress
                    | CallContextFieldTag::IsSuccess => value.to_scalar().unwrap(),
                    _ => F::from(value.low_u64()),
                },
                F::zero(),
                F::zero(),
                F::zero(),
            ]
            .into(),
            Self::Stack {
                rw_counter,
                is_write,
                call_id,
                stack_pointer,
                value,
            } => [
                F::from(*rw_counter as u64),
                F::from(*is_write as u64),
                F::from(RwTableTag::Stack as u64),
                F::from(*call_id as u64),
                F::zero(),
                F::from(*stack_pointer as u64),
                F::zero(),
                RandomLinearCombination::random_linear_combine(value.to_le_bytes(), randomness),
                F::zero(),
                F::zero(),
                F::zero(),
            ]
            .into(),
            Self::Memory {
                rw_counter,
                is_write,
                call_id,
                memory_address,
                byte,
            } => [
                F::from(*rw_counter as u64),
                F::from(*is_write as u64),
                F::from(RwTableTag::Memory as u64),
                F::from(*call_id as u64),
                F::zero(),
                F::from(*memory_address),
                F::zero(),
                F::from(*byte as u64),
                F::zero(),
                F::zero(),
                F::zero(),
            ]
            .into(),
            Self::AccountStorage {
                rw_counter,
                is_write,
                account_address,
                storage_key,
                value,
                value_prev,
                tx_id,
                committed_value,
            } => [
                F::from(*rw_counter as u64),
                F::from(*is_write as u64),
                F::from(RwTableTag::AccountStorage as u64),
                F::zero(),
                account_address.to_scalar().unwrap(),
                F::zero(),
                RandomLinearCombination::random_linear_combine(
                    storage_key.to_le_bytes(),
                    randomness,
                ),
                RandomLinearCombination::random_linear_combine(value.to_le_bytes(), randomness),
                RandomLinearCombination::random_linear_combine(
                    value_prev.to_le_bytes(),
                    randomness,
                ),
                F::from(*tx_id as u64),
                RandomLinearCombination::random_linear_combine(
                    committed_value.to_le_bytes(),
                    randomness,
                ),
            ]
            .into(),
            _ => unimplemented!(),
        }
    }
}

impl From<&circuit_input_builder::Block> for BlockContext {
    fn from(block: &circuit_input_builder::Block) -> Self {
        Self {
            coinbase: block.coinbase,
            gas_limit: block.gas_limit,
            number: block.number,
            timestamp: block.timestamp,
            difficulty: block.difficulty,
            base_fee: block.base_fee,
            history_hashes: block.history_hashes.clone(),
        }
    }
}

impl From<&operation::OperationContainer> for RwMap {
    fn from(container: &operation::OperationContainer) -> Self {
        let mut rws = HashMap::default();

        rws.insert(
            RwTableTag::TxAccessListAccount,
            container
                .tx_access_list_account
                .iter()
                .map(|op| Rw::TxAccessListAccount {
                    rw_counter: op.rwc().into(),
                    is_write: true,
                    tx_id: op.op().tx_id,
                    account_address: op.op().address,
                    value: op.op().value,
                    value_prev: op.op().value_prev,
                })
                .collect(),
        );
        rws.insert(
            RwTableTag::TxAccessListAccountStorage,
            container
                .tx_access_list_account_storage
                .iter()
                .map(|op| Rw::TxAccessListAccountStorage {
                    rw_counter: op.rwc().into(),
                    is_write: true,
                    tx_id: op.op().tx_id,
                    account_address: op.op().address,
                    storage_key: op.op().key,
                    value: op.op().value,
                    value_prev: op.op().value_prev,
                })
                .collect(),
        );
        rws.insert(
            RwTableTag::TxRefund,
            container
                .tx_refund
                .iter()
                .map(|op| Rw::TxRefund {
                    rw_counter: op.rwc().into(),
                    is_write: op.rw().is_write(),
                    tx_id: op.op().tx_id,
                    value: op.op().value,
                    value_prev: op.op().value_prev,
                })
                .collect(),
        );
        rws.insert(
            RwTableTag::Account,
            container
                .account
                .iter()
                .map(|op| Rw::Account {
                    rw_counter: op.rwc().into(),
                    is_write: op.rw().is_write(),
                    account_address: op.op().address,
                    field_tag: match op.op().field {
                        AccountField::Nonce => AccountFieldTag::Nonce,
                        AccountField::Balance => AccountFieldTag::Balance,
                        AccountField::CodeHash => AccountFieldTag::CodeHash,
                    },
                    value: op.op().value,
                    value_prev: op.op().value_prev,
                })
                .collect(),
        );
        rws.insert(
            RwTableTag::AccountStorage,
            container
                .storage
                .iter()
                .map(|op| Rw::AccountStorage {
                    rw_counter: op.rwc().into(),
                    is_write: op.rw().is_write(),
                    account_address: op.op().address,
                    storage_key: op.op().key,
                    value: op.op().value,
                    value_prev: op.op().value_prev,
                    tx_id: op.op().tx_id,
                    committed_value: op.op().committed_value,
                })
                .collect(),
        );
        rws.insert(
            RwTableTag::AccountDestructed,
            container
                .account_destructed
                .iter()
                .map(|op| Rw::AccountDestructed {
                    rw_counter: op.rwc().into(),
                    is_write: true,
                    tx_id: op.op().tx_id,
                    account_address: op.op().address,
                    value: op.op().value,
                    value_prev: op.op().value_prev,
                })
                .collect(),
        );
        rws.insert(
            RwTableTag::CallContext,
            container
                .call_context
                .iter()
                .map(|op| Rw::CallContext {
                    rw_counter: op.rwc().into(),
                    is_write: op.rw().is_write(),
                    call_id: op.op().call_id,
                    field_tag: match op.op().field {
                        CallContextField::RwCounterEndOfReversion => {
                            CallContextFieldTag::RwCounterEndOfReversion
                        }
                        CallContextField::CallerId => CallContextFieldTag::CallerId,
                        CallContextField::TxId => CallContextFieldTag::TxId,
                        CallContextField::Depth => CallContextFieldTag::Depth,
                        CallContextField::CallerAddress => CallContextFieldTag::CallerAddress,
                        CallContextField::CalleeAddress => CallContextFieldTag::CalleeAddress,
                        CallContextField::CallDataOffset => CallContextFieldTag::CallDataOffset,
                        CallContextField::CallDataLength => CallContextFieldTag::CallDataLength,
                        CallContextField::ReturnDataOffset => CallContextFieldTag::ReturnDataOffset,
                        CallContextField::ReturnDataLength => CallContextFieldTag::ReturnDataLength,
                        CallContextField::Value => CallContextFieldTag::Value,
                        CallContextField::IsSuccess => CallContextFieldTag::IsSuccess,
                        CallContextField::IsPersistent => CallContextFieldTag::IsPersistent,
                        CallContextField::IsStatic => CallContextFieldTag::IsStatic,
                        CallContextField::LastCalleeId => CallContextFieldTag::LastCalleeId,
                        CallContextField::LastCalleeReturnDataOffset => {
                            CallContextFieldTag::LastCalleeReturnDataOffset
                        }
                        CallContextField::LastCalleeReturnDataLength => {
                            CallContextFieldTag::LastCalleeReturnDataLength
                        }
                        CallContextField::IsRoot => CallContextFieldTag::IsRoot,
                        CallContextField::IsCreate => CallContextFieldTag::IsCreate,
                        CallContextField::CodeSource => CallContextFieldTag::CodeSource,
                        CallContextField::ProgramCounter => CallContextFieldTag::ProgramCounter,
                        CallContextField::StackPointer => CallContextFieldTag::StackPointer,
                        CallContextField::GasLeft => CallContextFieldTag::GasLeft,
                        CallContextField::MemorySize => CallContextFieldTag::MemorySize,
                        CallContextField::StateWriteCounter => {
                            CallContextFieldTag::StateWriteCounter
                        }
                    },
                    value: op.op().value,
                })
                .collect(),
        );
        rws.insert(
            RwTableTag::Stack,
            container
                .stack
                .iter()
                .map(|op| Rw::Stack {
                    rw_counter: op.rwc().into(),
                    is_write: op.rw().is_write(),
                    call_id: op.op().call_id(),
                    stack_pointer: usize::from(*op.op().address()),
                    value: *op.op().value(),
                })
                .collect(),
        );
        rws.insert(
            RwTableTag::Memory,
            container
                .memory
                .iter()
                .map(|op| Rw::Memory {
                    rw_counter: op.rwc().into(),
                    is_write: op.rw().is_write(),
                    call_id: op.op().call_id(),
                    memory_address: u64::from_le_bytes(
                        op.op().address().to_le_bytes()[..8].try_into().unwrap(),
                    ),
                    byte: op.op().value(),
                })
                .collect(),
        );

        Self(rws)
    }
}

impl From<&ExecError> for ExecutionState {
    fn from(error: &ExecError) -> Self {
        match error {
            ExecError::InvalidOpcode => ExecutionState::ErrorInvalidOpcode,
            ExecError::StackOverflow => ExecutionState::ErrorStackOverflow,
            ExecError::StackUnderflow => ExecutionState::ErrorStackUnderflow,
            ExecError::WriteProtection => ExecutionState::ErrorWriteProtection,
            ExecError::Depth => ExecutionState::ErrorDepth,
            ExecError::InsufficientBalance => ExecutionState::ErrorInsufficientBalance,
            ExecError::ContractAddressCollision => ExecutionState::ErrorContractAddressCollision,
            ExecError::InvalidCreationCode => ExecutionState::ErrorInvalidCreationCode,
            ExecError::InvalidJump => ExecutionState::ErrorInvalidJump,
            ExecError::ReturnDataOutOfBounds => ExecutionState::ErrorReturnDataOutOfBound,
            ExecError::CodeStoreOutOfGas => ExecutionState::ErrorOutOfGasCodeStore,
            ExecError::MaxCodeSizeExceeded => ExecutionState::ErrorMaxCodeSizeExceeded,
            ExecError::OutOfGas(oog_error) => match oog_error {
                OogError::Constant => ExecutionState::ErrorOutOfGasConstant,
                OogError::StaticMemoryExpansion => {
                    ExecutionState::ErrorOutOfGasStaticMemoryExpansion
                }
                OogError::DynamicMemoryExpansion => {
                    ExecutionState::ErrorOutOfGasDynamicMemoryExpansion
                }
                OogError::MemoryCopy => ExecutionState::ErrorOutOfGasMemoryCopy,
                OogError::AccountAccess => ExecutionState::ErrorOutOfGasAccountAccess,
                OogError::CodeStore => ExecutionState::ErrorOutOfGasCodeStore,
                OogError::Log => ExecutionState::ErrorOutOfGasLOG,
                OogError::Exp => ExecutionState::ErrorOutOfGasEXP,
                OogError::Sha3 => ExecutionState::ErrorOutOfGasSHA3,
                OogError::ExtCodeCopy => ExecutionState::ErrorOutOfGasEXTCODECOPY,
                OogError::Sload => ExecutionState::ErrorOutOfGasSLOAD,
                OogError::Sstore => ExecutionState::ErrorOutOfGasSSTORE,
                OogError::Call => ExecutionState::ErrorOutOfGasCALL,
                OogError::CallCode => ExecutionState::ErrorOutOfGasCALLCODE,
                OogError::DelegateCall => ExecutionState::ErrorOutOfGasDELEGATECALL,
                OogError::Create2 => ExecutionState::ErrorOutOfGasCREATE2,
                OogError::StaticCall => ExecutionState::ErrorOutOfGasSTATICCALL,
                OogError::SelfDestruct => ExecutionState::ErrorOutOfGasSELFDESTRUCT,
            },
        }
    }
}

impl From<&circuit_input_builder::ExecStep> for ExecutionState {
    fn from(step: &circuit_input_builder::ExecStep) -> Self {
        if let Some(error) = step.error.as_ref() {
            return error.into();
        }
        match step.exec_state {
            circuit_input_builder::ExecState::Op(op) => {
                if op.is_dup() {
                    return ExecutionState::DUP;
                }
                if op.is_push() {
                    return ExecutionState::PUSH;
                }
                if op.is_swap() {
                    return ExecutionState::SWAP;
                }
                match op {
<<<<<<< HEAD
                    OpcodeId::CALLDATASIZE => ExecutionState::CALLDATASIZE,
=======
                    OpcodeId::ISZERO => ExecutionState::ISZERO,
>>>>>>> 1ff0c823
                    OpcodeId::ADD => ExecutionState::ADD,
                    OpcodeId::MUL => ExecutionState::MUL,
                    OpcodeId::SUB => ExecutionState::ADD,
                    OpcodeId::EQ | OpcodeId::LT | OpcodeId::GT => ExecutionState::CMP,
                    OpcodeId::SHR => ExecutionState::SHR,
                    OpcodeId::SLT | OpcodeId::SGT => ExecutionState::SCMP,
                    OpcodeId::SIGNEXTEND => ExecutionState::SIGNEXTEND,
                    // TODO: Convert REVERT and RETURN to their own ExecutionState.
                    OpcodeId::STOP | OpcodeId::RETURN | OpcodeId::REVERT => ExecutionState::STOP,
                    OpcodeId::AND => ExecutionState::BITWISE,
                    OpcodeId::XOR => ExecutionState::BITWISE,
                    OpcodeId::OR => ExecutionState::BITWISE,
                    OpcodeId::POP => ExecutionState::POP,
                    OpcodeId::PUSH32 => ExecutionState::PUSH,
                    OpcodeId::BYTE => ExecutionState::BYTE,
                    OpcodeId::MLOAD => ExecutionState::MEMORY,
                    OpcodeId::MSTORE => ExecutionState::MEMORY,
                    OpcodeId::MSTORE8 => ExecutionState::MEMORY,
                    OpcodeId::JUMPDEST => ExecutionState::JUMPDEST,
                    OpcodeId::JUMP => ExecutionState::JUMP,
                    OpcodeId::JUMPI => ExecutionState::JUMPI,
                    OpcodeId::GASPRICE => ExecutionState::GASPRICE,
                    OpcodeId::PC => ExecutionState::PC,
                    OpcodeId::MSIZE => ExecutionState::MSIZE,
                    OpcodeId::CALLER => ExecutionState::CALLER,
                    OpcodeId::CALLVALUE => ExecutionState::CALLVALUE,
                    OpcodeId::EXTCODEHASH => ExecutionState::EXTCODEHASH,
                    OpcodeId::COINBASE => ExecutionState::COINBASE,
                    OpcodeId::TIMESTAMP => ExecutionState::TIMESTAMP,
                    OpcodeId::NUMBER => ExecutionState::NUMBER,
                    OpcodeId::GAS => ExecutionState::GAS,
                    OpcodeId::SELFBALANCE => ExecutionState::SELFBALANCE,
                    OpcodeId::SLOAD => ExecutionState::SLOAD,
                    OpcodeId::SSTORE => ExecutionState::SSTORE,
                    OpcodeId::CALLDATACOPY => ExecutionState::CALLDATACOPY,
<<<<<<< HEAD
                    OpcodeId::ISZERO => ExecutionState::ISZERO,
                    OpcodeId::CALLDATALOAD => ExecutionState::CALLDATALOAD,
                    OpcodeId::SHA3 => ExecutionState::SHA3,
                    OpcodeId::LOG3 => ExecutionState::LOG,
=======
                    OpcodeId::CALLDATALOAD => ExecutionState::CALLDATALOAD,
                    OpcodeId::CALL => ExecutionState::CALL,
                    OpcodeId::ORIGIN => ExecutionState::ORIGIN,
>>>>>>> 1ff0c823
                    _ => unimplemented!("unimplemented opcode {:?}", op),
                }
            }
            circuit_input_builder::ExecState::BeginTx => ExecutionState::BeginTx,
            circuit_input_builder::ExecState::EndTx => ExecutionState::EndTx,
            circuit_input_builder::ExecState::CopyToMemory => ExecutionState::CopyToMemory,
        }
    }
}

impl From<&eth_types::bytecode::Bytecode> for Bytecode {
    fn from(b: &eth_types::bytecode::Bytecode) -> Self {
        Bytecode::new(b.to_vec())
    }
}

fn step_convert(step: &circuit_input_builder::ExecStep) -> ExecStep {
    ExecStep {
        call_index: step.call_index,
        rw_indices: step
            .bus_mapping_instance
            .iter()
            .map(|x| {
                let tag = match x.target() {
                    operation::Target::Memory => RwTableTag::Memory,
                    operation::Target::Stack => RwTableTag::Stack,
                    operation::Target::Storage => RwTableTag::AccountStorage,
                    operation::Target::TxAccessListAccount => RwTableTag::TxAccessListAccount,
                    operation::Target::TxAccessListAccountStorage => {
                        RwTableTag::TxAccessListAccountStorage
                    }
                    operation::Target::TxRefund => RwTableTag::TxRefund,
                    operation::Target::Account => RwTableTag::Account,
                    operation::Target::AccountDestructed => RwTableTag::AccountDestructed,
                    operation::Target::CallContext => RwTableTag::CallContext,
                };
                (tag, x.as_usize())
            })
            .collect(),
        execution_state: ExecutionState::from(step),
        rw_counter: usize::from(step.rwc),
        program_counter: usize::from(step.pc) as u64,
        stack_pointer: STACK_CAPACITY - step.stack_size,
        gas_left: step.gas_left.0,
        gas_cost: step.gas_cost.as_u64(),
        opcode: match step.exec_state {
            circuit_input_builder::ExecState::Op(op) => Some(op),
            _ => None,
        },
        memory_size: step.memory_size as u64,
        state_write_counter: step.swc,
        aux_data: step.aux_data.clone().map(Into::into),
    }
}

fn tx_convert(tx: &circuit_input_builder::Transaction, id: usize, is_last_tx: bool) -> Transaction {
    Transaction {
        id,
        nonce: tx.nonce,
        gas: tx.gas,
        gas_price: tx.gas_price,
        caller_address: tx.from,
        callee_address: tx.to,
        is_create: tx.is_create(),
        value: tx.value,
        call_data: tx.input.clone(),
        call_data_length: tx.input.len(),
        call_data_gas_cost: tx
            .input
            .iter()
            .fold(0, |acc, byte| acc + if *byte == 0 { 4 } else { 16 }),
        calls: tx
            .calls()
            .iter()
            .map(|call| Call {
                id: call.call_id,
                is_root: call.is_root,
                is_create: call.is_create(),
                code_source: match call.code_source {
                    circuit_input_builder::CodeSource::Address(_) => {
                        CodeSource::Account(call.code_hash.to_word())
                    }
                    _ => unimplemented!(),
                },
                rw_counter_end_of_reversion: call.rw_counter_end_of_reversion,
                caller_id: call.caller_id,
                depth: call.depth,
                caller_address: call.caller_address,
                callee_address: call.address,
                call_data_offset: call.call_data_offset,
                call_data_length: call.call_data_length,
                return_data_offset: call.return_data_offset,
                return_data_length: call.return_data_length,
                value: call.value,
                is_success: call.is_success,
                is_persistent: call.is_persistent,
                is_static: call.is_static,
            })
            .collect(),
        steps: tx
            .steps()
            .iter()
            .map(step_convert)
            .chain(
                (if is_last_tx {
                    Some(iter::once(ExecStep {
                        rw_counter: tx.steps().last().unwrap().rwc.0 + 4,
                        execution_state: ExecutionState::EndBlock,
                        ..Default::default()
                    }))
                } else {
                    None
                })
                .into_iter()
                .flatten(),
            )
            .collect(),
    }
}

pub fn block_convert(
    block: &circuit_input_builder::Block,
    code_db: &bus_mapping::state_db::CodeDB,
) -> Block<Fp> {
    Block {
        randomness: Fp::rand(),
        context: block.into(),
        rws: RwMap::from(&block.container),
        txs: block
            .txs()
            .iter()
            .enumerate()
            .map(|(idx, tx)| tx_convert(tx, idx + 1, idx + 1 == block.txs().len()))
            .collect(),
        bytecodes: block
            .txs()
            .iter()
            .flat_map(|tx| {
                tx.calls()
                    .iter()
                    .map(|call| Bytecode::new(code_db.0.get(&call.code_hash).unwrap().to_vec()))
            })
            .collect(),
    }
}<|MERGE_RESOLUTION|>--- conflicted
+++ resolved
@@ -1073,11 +1073,7 @@
                     return ExecutionState::SWAP;
                 }
                 match op {
-<<<<<<< HEAD
                     OpcodeId::CALLDATASIZE => ExecutionState::CALLDATASIZE,
-=======
-                    OpcodeId::ISZERO => ExecutionState::ISZERO,
->>>>>>> 1ff0c823
                     OpcodeId::ADD => ExecutionState::ADD,
                     OpcodeId::MUL => ExecutionState::MUL,
                     OpcodeId::SUB => ExecutionState::ADD,
@@ -1113,16 +1109,9 @@
                     OpcodeId::SLOAD => ExecutionState::SLOAD,
                     OpcodeId::SSTORE => ExecutionState::SSTORE,
                     OpcodeId::CALLDATACOPY => ExecutionState::CALLDATACOPY,
-<<<<<<< HEAD
-                    OpcodeId::ISZERO => ExecutionState::ISZERO,
                     OpcodeId::CALLDATALOAD => ExecutionState::CALLDATALOAD,
                     OpcodeId::SHA3 => ExecutionState::SHA3,
                     OpcodeId::LOG3 => ExecutionState::LOG,
-=======
-                    OpcodeId::CALLDATALOAD => ExecutionState::CALLDATALOAD,
-                    OpcodeId::CALL => ExecutionState::CALL,
-                    OpcodeId::ORIGIN => ExecutionState::ORIGIN,
->>>>>>> 1ff0c823
                     _ => unimplemented!("unimplemented opcode {:?}", op),
                 }
             }
