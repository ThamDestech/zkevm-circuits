--- conflicted
+++ resolved
@@ -1285,7 +1285,6 @@
                     OpcodeId::MULMOD => ExecutionState::MULMOD,
                     OpcodeId::EQ | OpcodeId::LT | OpcodeId::GT => ExecutionState::CMP,
                     OpcodeId::SLT | OpcodeId::SGT => ExecutionState::SCMP,
-                    OpcodeId::SHL => ExecutionState::SHL,
                     OpcodeId::SIGNEXTEND => ExecutionState::SIGNEXTEND,
                     OpcodeId::STOP => ExecutionState::STOP,
                     OpcodeId::AND => ExecutionState::BITWISE,
@@ -1326,13 +1325,6 @@
                     OpcodeId::CODECOPY => ExecutionState::CODECOPY,
                     OpcodeId::CALLDATALOAD => ExecutionState::CALLDATALOAD,
                     OpcodeId::CODESIZE => ExecutionState::CODESIZE,
-<<<<<<< HEAD
-                    OpcodeId::INVALID(_) => ExecutionState::ErrorInvalidOpcode,
-                    _ => {
-                        log::warn!("unimplemented opcode {:?}", op);
-                        ExecutionState::DUMMY
-                    }
-=======
                     OpcodeId::RETURN | OpcodeId::REVERT => ExecutionState::RETURN,
                     // dummy ops
                     OpcodeId::SHA3 => dummy!(ExecutionState::SHA3),
@@ -1354,8 +1346,11 @@
                     OpcodeId::CREATE2 => dummy!(ExecutionState::CREATE2),
                     OpcodeId::STATICCALL => dummy!(ExecutionState::STATICCALL),
                     OpcodeId::SELFDESTRUCT => dummy!(ExecutionState::SELFDESTRUCT),
-                    _ => unimplemented!("unimplemented opcode {:?}", op),
->>>>>>> af0f3533
+                    OpcodeId::INVALID(_) => ExecutionState::ErrorInvalidOpcode,
+                    _ => {
+                        log::warn!("unimplemented opcode {:?}", op);
+                        ExecutionState::DUMMY
+                    }
                 }
             }
             circuit_input_builder::ExecState::BeginTx => ExecutionState::BeginTx,
