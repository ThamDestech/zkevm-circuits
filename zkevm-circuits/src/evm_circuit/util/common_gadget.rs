use super::CachedRegion;
use crate::{
    evm_circuit::{
        param::N_BYTES_GAS,
        table::{AccountFieldTag, CallContextFieldTag, FixedTableTag, Lookup},
        util::{
            constraint_builder::{
                ConstraintBuilder, ReversionInfo, StepStateTransition,
                Transition::{self, To},
            },
            math_gadget::{AddWordsGadget, RangeCheckGadget},
            Cell, Word,
        },
        witness::{Block, Call, ExecStep},
    },
    util::Expr,
};
<<<<<<< HEAD
use eth_types::{Field, U256};
use halo2_proofs::plonk::{Error, Expression};
=======
use eth_types::{Field, ToLittleEndian, ToScalar, U256};
use halo2_proofs::{
    circuit::Region,
    plonk::{Error, Expression},
};
>>>>>>> efaa3da8
use std::convert::TryInto;

/// Construction of execution state that stays in the same call context, which
/// lookups the opcode and verifies the execution state is responsible for it,
/// then calculates the gas_cost and constrain the state transition.
#[derive(Clone, Debug)]
pub(crate) struct SameContextGadget<F> {
    opcode: Cell<F>,
    sufficient_gas_left: RangeCheckGadget<F, N_BYTES_GAS>,
}

impl<F: Field> SameContextGadget<F> {
    pub(crate) fn construct(
        cb: &mut ConstraintBuilder<F>,
        opcode: Cell<F>,
        step_state_transition: StepStateTransition<F>,
    ) -> Self {
        cb.opcode_lookup(opcode.expr(), 1.expr());
        cb.add_lookup(
            "Responsible opcode lookup",
            Lookup::Fixed {
                tag: FixedTableTag::ResponsibleOpcode.expr(),
                values: [
                    cb.execution_state().as_u64().expr(),
                    opcode.expr(),
                    0.expr(),
                ],
            },
        );

        // Check gas_left is sufficient
        let sufficient_gas_left = RangeCheckGadget::construct(cb, cb.next.state.gas_left.expr());

        // Do step state transition
        cb.require_step_state_transition(step_state_transition);

        Self {
            opcode,
            sufficient_gas_left,
        }
    }

    pub(crate) fn assign_exec_step(
        &self,
        region: &mut CachedRegion<'_, '_, F>,
        offset: usize,
        step: &ExecStep,
    ) -> Result<(), Error> {
        let opcode = step.opcode.unwrap();
        self.opcode
            .assign(region, offset, Some(F::from(opcode.as_u64())))?;

        self.sufficient_gas_left.assign(
            region,
            offset,
            F::from((step.gas_left - step.gas_cost) as u64),
        )?;

        Ok(())
    }
}

/// Construction of step state transition that restores caller's state.
#[derive(Clone, Debug)]
pub(crate) struct RestoreContextGadget<F> {
    caller_id: Cell<F>,
    caller_is_root: Cell<F>,
    caller_is_create: Cell<F>,
    caller_code_source: Cell<F>,
    caller_program_counter: Cell<F>,
    caller_stack_pointer: Cell<F>,
    caller_gas_left: Cell<F>,
    caller_memory_word_size: Cell<F>,
    caller_reversible_write_counter: Cell<F>,
}

impl<F: Field> RestoreContextGadget<F> {
    pub(crate) fn construct(
        cb: &mut ConstraintBuilder<F>,
        rw_counter: Transition<Expression<F>>,
        return_data_offset: Expression<F>,
        return_data_length: Expression<F>,
    ) -> Self {
        // Read caller's context for restore
        let caller_id = cb.call_context(None, CallContextFieldTag::CallerId);
        let [caller_is_root, caller_is_create, caller_code_source, caller_program_counter, caller_stack_pointer, caller_gas_left, caller_memory_word_size, caller_reversible_write_counter] =
            [
                CallContextFieldTag::IsRoot,
                CallContextFieldTag::IsCreate,
                CallContextFieldTag::CodeSource,
                CallContextFieldTag::ProgramCounter,
                CallContextFieldTag::StackPointer,
                CallContextFieldTag::GasLeft,
                CallContextFieldTag::MemorySize,
                CallContextFieldTag::ReversibleWriteCounter,
            ]
            .map(|field_tag| cb.call_context(Some(caller_id.expr()), field_tag));

        // Update caller's last callee information
        for (field_tag, value) in [
            (
                CallContextFieldTag::LastCalleeId,
                cb.curr.state.call_id.expr(),
            ),
            (
                CallContextFieldTag::LastCalleeReturnDataOffset,
                return_data_offset,
            ),
            (
                CallContextFieldTag::LastCalleeReturnDataLength,
                return_data_length,
            ),
        ] {
            cb.call_context_lookup(true.expr(), Some(caller_id.expr()), field_tag, value);
        }

        // Consume all gas_left if call halts in exception
        let gas_left = if cb.execution_state().halts_in_exception() {
            caller_gas_left.expr()
        } else {
            caller_gas_left.expr() + cb.curr.state.gas_left.expr()
        };

        // Accumulate reversible_write_counter in case this call stack reverts in the
        // future even it itself succeeds. Note that when sub-call halts in
        // failure, we don't need to accumulate reversible_write_counter because
        // what happened in the sub-call has been reverted.
        let reversible_write_counter = if cb.execution_state().halts_in_success() {
            caller_reversible_write_counter.expr() + cb.curr.state.reversible_write_counter.expr()
        } else {
            caller_reversible_write_counter.expr()
        };

        // Do step state transition
        cb.require_step_state_transition(StepStateTransition {
            rw_counter,
            call_id: To(caller_id.expr()),
            is_root: To(caller_is_root.expr()),
            is_create: To(caller_is_create.expr()),
            code_source: To(caller_code_source.expr()),
            program_counter: To(caller_program_counter.expr()),
            stack_pointer: To(caller_stack_pointer.expr()),
            gas_left: To(gas_left.expr()),
            memory_word_size: To(caller_memory_word_size.expr()),
            reversible_write_counter: To(reversible_write_counter),
            log_id: To(0.expr()),
        });

        Self {
            caller_id,
            caller_is_root,
            caller_is_create,
            caller_code_source,
            caller_program_counter,
            caller_stack_pointer,
            caller_gas_left,
            caller_memory_word_size,
            caller_reversible_write_counter,
        }
    }

    pub(crate) fn assign(
        &self,
        region: &mut Region<'_, F>,
        offset: usize,
        block: &Block<F>,
        call: &Call,
        step: &ExecStep,
    ) -> Result<(), Error> {
        let [caller_id, caller_is_root, caller_is_create, caller_code_source, caller_program_counter, caller_stack_pointer, caller_gas_left, caller_memory_word_size, caller_reversible_write_counter] =
            if call.is_root {
                [U256::zero(); 9]
            } else {
                [
                    step.rw_indices[1],
                    step.rw_indices[2],
                    step.rw_indices[3],
                    step.rw_indices[4],
                    step.rw_indices[5],
                    step.rw_indices[6],
                    step.rw_indices[7],
                    step.rw_indices[8],
                    step.rw_indices[9],
                ]
                .map(|idx| block.rws[idx].call_context_value())
            };

        for (cell, value) in [
            (&self.caller_id, caller_id),
            (&self.caller_is_root, caller_is_root),
            (&self.caller_is_create, caller_is_create),
            (&self.caller_program_counter, caller_program_counter),
            (&self.caller_stack_pointer, caller_stack_pointer),
            (&self.caller_gas_left, caller_gas_left),
            (&self.caller_memory_word_size, caller_memory_word_size),
            (
                &self.caller_reversible_write_counter,
                caller_reversible_write_counter,
            ),
        ] {
            cell.assign(region, offset, value.to_scalar())?;
        }

        self.caller_code_source.assign(
            region,
            offset,
            Some(Word::random_linear_combine(
                caller_code_source.to_le_bytes(),
                block.randomness,
            )),
        )?;

        Ok(())
    }
}

#[derive(Clone, Debug)]
pub(crate) struct UpdateBalanceGadget<F, const N_ADDENDS: usize, const INCREASE: bool> {
    add_words: AddWordsGadget<F, N_ADDENDS, true>,
}

impl<F: Field, const N_ADDENDS: usize, const INCREASE: bool>
    UpdateBalanceGadget<F, N_ADDENDS, INCREASE>
{
    pub(crate) fn construct(
        cb: &mut ConstraintBuilder<F>,
        address: Expression<F>,
        updates: Vec<Word<F>>,
        reversion_info: Option<&mut ReversionInfo<F>>,
    ) -> Self {
        debug_assert!(updates.len() == N_ADDENDS - 1);

        let balance_addend = cb.query_word();
        let balance_sum = cb.query_word();

        let [value, value_prev] = if INCREASE {
            [balance_sum.expr(), balance_addend.expr()]
        } else {
            [balance_addend.expr(), balance_sum.expr()]
        };

        let add_words = AddWordsGadget::construct(
            cb,
            std::iter::once(balance_addend)
                .chain(updates.to_vec())
                .collect::<Vec<_>>()
                .try_into()
                .unwrap(),
            balance_sum,
        );

        cb.account_write(
            address,
            AccountFieldTag::Balance,
            value,
            value_prev,
            reversion_info,
        );

        Self { add_words }
    }

    pub(crate) fn balance(&self) -> &Word<F> {
        if INCREASE {
            self.add_words.sum()
        } else {
            &self.add_words.addends()[0]
        }
    }

    pub(crate) fn balance_prev(&self) -> &Word<F> {
        if INCREASE {
            &self.add_words.addends()[0]
        } else {
            self.add_words.sum()
        }
    }

    pub(crate) fn assign(
        &self,
        region: &mut CachedRegion<'_, '_, F>,
        offset: usize,
        value_prev: U256,
        updates: Vec<U256>,
        value: U256,
    ) -> Result<(), Error> {
        debug_assert!(updates.len() + 1 == N_ADDENDS);

        let [value, value_prev] = if INCREASE {
            [value, value_prev]
        } else {
            [value_prev, value]
        };
        let mut addends = vec![value_prev];
        addends.extend(updates);
        self.add_words
            .assign(region, offset, addends.try_into().unwrap(), value)
    }
}

#[derive(Clone, Debug)]
pub(crate) struct TransferWithGasFeeGadget<F> {
    sender: UpdateBalanceGadget<F, 3, false>,
    receiver: UpdateBalanceGadget<F, 2, true>,
}

impl<F: Field> TransferWithGasFeeGadget<F> {
    pub(crate) fn construct(
        cb: &mut ConstraintBuilder<F>,
        sender_address: Expression<F>,
        receiver_address: Expression<F>,
        value: Word<F>,
        gas_fee: Word<F>,
        reversion_info: &mut ReversionInfo<F>,
    ) -> Self {
        let sender = UpdateBalanceGadget::construct(
            cb,
            sender_address,
            vec![value.clone(), gas_fee],
            Some(reversion_info),
        );
        let receiver =
            UpdateBalanceGadget::construct(cb, receiver_address, vec![value], Some(reversion_info));

        Self { sender, receiver }
    }

    pub(crate) fn assign(
        &self,
        region: &mut CachedRegion<'_, '_, F>,
        offset: usize,
        (sender_balance, sender_balance_prev): (U256, U256),
        (receiver_balance, receiver_balance_prev): (U256, U256),
        value: U256,
        gas_fee: U256,
    ) -> Result<(), Error> {
        self.sender.assign(
            region,
            offset,
            sender_balance_prev,
            vec![value, gas_fee],
            sender_balance,
        )?;
        self.receiver.assign(
            region,
            offset,
            receiver_balance_prev,
            vec![value],
            receiver_balance,
        )?;
        Ok(())
    }
}

#[derive(Clone, Debug)]
pub(crate) struct TransferGadget<F> {
    sender: UpdateBalanceGadget<F, 2, false>,
    receiver: UpdateBalanceGadget<F, 2, true>,
}

impl<F: Field> TransferGadget<F> {
    pub(crate) fn construct(
        cb: &mut ConstraintBuilder<F>,
        sender_address: Expression<F>,
        receiver_address: Expression<F>,
        value: Word<F>,
        reversion_info: &mut ReversionInfo<F>,
    ) -> Self {
        let sender = UpdateBalanceGadget::construct(
            cb,
            sender_address,
            vec![value.clone()],
            Some(reversion_info),
        );
        let receiver =
            UpdateBalanceGadget::construct(cb, receiver_address, vec![value], Some(reversion_info));

        Self { sender, receiver }
    }

    pub(crate) fn receiver(&self) -> &UpdateBalanceGadget<F, 2, true> {
        &self.receiver
    }

    pub(crate) fn assign(
        &self,
        region: &mut CachedRegion<'_, '_, F>,
        offset: usize,
        (sender_balance, sender_balance_prev): (U256, U256),
        (receiver_balance, receiver_balance_prev): (U256, U256),
        value: U256,
    ) -> Result<(), Error> {
        self.sender.assign(
            region,
            offset,
            sender_balance_prev,
            vec![value],
            sender_balance,
        )?;
        self.receiver.assign(
            region,
            offset,
            receiver_balance_prev,
            vec![value],
            receiver_balance,
        )?;
        Ok(())
    }
}<|MERGE_RESOLUTION|>--- conflicted
+++ resolved
@@ -15,16 +15,8 @@
     },
     util::Expr,
 };
-<<<<<<< HEAD
-use eth_types::{Field, U256};
+use eth_types::{Field, ToLittleEndian, ToScalar, U256};
 use halo2_proofs::plonk::{Error, Expression};
-=======
-use eth_types::{Field, ToLittleEndian, ToScalar, U256};
-use halo2_proofs::{
-    circuit::Region,
-    plonk::{Error, Expression},
-};
->>>>>>> efaa3da8
 use std::convert::TryInto;
 
 /// Construction of execution state that stays in the same call context, which
