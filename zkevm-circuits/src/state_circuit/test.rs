--- conflicted
+++ resolved
@@ -1,18 +1,11 @@
 use super::{StateCircuit, StateConfig};
-<<<<<<< HEAD
 use crate::evm_circuit::table::TxReceiptFieldTag;
-use crate::state_circuit::binary_number::AsBits;
 use crate::{
     evm_circuit::{
         table::{AccountFieldTag, CallContextFieldTag, RwTableTag, TxLogFieldTag},
         witness::{Rw, RwMap},
     },
     util::DEFAULT_RAND,
-=======
-use crate::evm_circuit::{
-    table::{AccountFieldTag, CallContextFieldTag, RwTableTag, TxLogFieldTag, TxReceiptFieldTag},
-    witness::{Rw, RwMap},
->>>>>>> 159a0739
 };
 use bus_mapping::operation::{
     MemoryOp, Operation, OperationContainer, RWCounter, StackOp, StorageOp, RW,
@@ -22,12 +15,8 @@
     evm_types::{MemoryAddress, StackAddress},
     Address, Field, ToAddress, Word, U256,
 };
-<<<<<<< HEAD
+use gadgets::binary_number::AsBits;
 use halo2_proofs::{arithmetic::FieldExt, poly::commitment::Params};
-=======
-use gadgets::binary_number::AsBits;
-use halo2_proofs::poly::commitment::Params;
->>>>>>> 159a0739
 use halo2_proofs::{
     dev::{MockProver, VerifyFailure},
     pairing::bn256::{Bn256, Fr, G1Affine},
