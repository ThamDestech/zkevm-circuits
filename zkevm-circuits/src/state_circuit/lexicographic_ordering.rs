--- conflicted
+++ resolved
@@ -1,11 +1,4 @@
-<<<<<<< HEAD
-use super::{
-    binary_number::{AsBits, Chip as BinaryNumberChip, Config as BinaryNumberConfig},
-    lookups, SortKeysConfig, N_LIMBS_ACCOUNT_ADDRESS, N_LIMBS_ID, N_LIMBS_RW_COUNTER,
-};
-=======
-use super::{SortKeysConfig, N_LIMBS_ACCOUNT_ADDRESS, N_LIMBS_ID, N_LIMBS_RW_COUNTER};
->>>>>>> 159a0739
+use super::{lookups, SortKeysConfig, N_LIMBS_ACCOUNT_ADDRESS, N_LIMBS_ID, N_LIMBS_RW_COUNTER};
 use crate::{
     evm_circuit::{param::N_BYTES_WORD, witness::Rw},
     impl_expr,
