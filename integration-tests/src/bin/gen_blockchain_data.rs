--- conflicted
+++ resolved
@@ -7,15 +7,10 @@
     },
     core::utils::WEI_IN_ETHER,
     middleware::SignerMiddleware,
-<<<<<<< HEAD
     prelude::{
         rand::{self, Rng},
         NonceManagerMiddleware,
     },
-    providers::Middleware,
-=======
-    providers::{Middleware, PendingTransaction},
->>>>>>> 776d748a
     signers::Signer,
     solc::Solc,
 };
@@ -180,16 +175,10 @@
     //
 
     let mut deployments = HashMap::new();
-<<<<<<< HEAD
     let prov_wallet0 = Arc::new(NonceManagerMiddleware::new(
         SignerMiddleware::new(get_provider(), wallet0.clone()),
         wallet0.address(),
     ));
-=======
-    let prov_wallet0 = Arc::new(SignerMiddleware::new(get_provider(), wallet0));
-
-    // Greeter
->>>>>>> 776d748a
     let contract = deploy(
         prov_wallet0.clone(),
         contracts.get("Greeter").expect("contract not found"),
@@ -203,7 +192,6 @@
         (block_num.as_u64(), contract.address()),
     );
 
-<<<<<<< HEAD
     let cli = get_client();
 
     cli.miner_stop().await.expect("cannot stop miner");
@@ -256,32 +244,6 @@
     let receipt = pending_tx.confirmations(6).await?;
     */
 
-    // Generate a block with multiple transfers
-=======
-    // OpenZeppelinERC20TestToken
-    let contract = deploy(
-        prov_wallet0.clone(),
-        contracts
-            .get("OpenZeppelinERC20TestToken")
-            .expect("contract not found"),
-        prov_wallet0.address(),
-    )
-    .await;
-    let block_num = prov.get_block_number().await.expect("cannot get block_num");
-    blocks.insert(
-        "Deploy OpenZeppelinERC20TestToken".to_string(),
-        block_num.as_u64(),
-    );
-    deployments.insert(
-        "OpenZeppelinERC20TestToken".to_string(),
-        (block_num.as_u64(), contract.address()),
-    );
-
-    //
-    // ETH transfers: Generate a block with multiple transfers
-    //
-
->>>>>>> 776d748a
     info!("Generating block with multiple transfers...");
     const NUM_TXS: usize = 4; // NUM_TXS must be >= 4 for the rest of the cases to work.
     let wallets: Vec<_> = (0..NUM_TXS + 1)
